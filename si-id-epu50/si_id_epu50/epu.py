--- conflicted
+++ resolved
@@ -365,12 +365,8 @@
     def _monitor_movement(self, start_event, drive, attribute, logger_message):
         while True:
             start_event.wait()
-<<<<<<< HEAD
             setattr(self, f'{attribute}_is_moving', True)
             target = getattr(self, f'{attribute}_target')
-=======
-            target = getattr(self, f"{attribute}_target")
->>>>>>> c3667225
             with self._epu_lock:
                 logger.info("%s started.", logger_message)
                 drive.connect_to_drive()
@@ -387,7 +383,6 @@
                         logger.info("%s: %s", attribute, value)
                         update_count += 1
 
-<<<<<<< HEAD
                     if abs(getattr(self, attribute) - target) < .001:
                         try:
                             pos_reached = drive.get_target_position_reached()
@@ -419,25 +414,6 @@
                                 logger.warning(f'{logger_message} stopped because {attribute} has not changed after 10 loops.')
                                 start_event.clear()
                                 setattr(self, f'{attribute}_is_moving', False)
-=======
-                    if abs(getattr(self, attribute) - target) < 0.001:
-                        start_event.clear()
-                        setattr(self, f"{attribute}_is_moving", False)
-                        end = time.monotonic()
-                        logger.info(
-                            "%s finished. Update rate: %s",
-                            logger_message,
-                            int(update_count / (end - start)),
-                        )
-
-                    if loop_count >= 10:
-                        if getattr(self, attribute) == prev_value:
-                            logger.warning(
-                                f"{logger_message} stopped because {attribute} has not changed after 10 loops."
-                            )
-                            start_event.clear()
-                            setattr(self, f"{attribute}_is_moving", False)
->>>>>>> c3667225
                         loop_count = 0
                         prev_value = getattr(self, attribute)
                     else:
