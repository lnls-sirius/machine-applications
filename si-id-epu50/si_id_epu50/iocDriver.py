"""IOC driver module."""


import threading
import traceback
import time
import pcaspy

from . import constants as _cte
from . import epu_db as _db
from . import epu as _epu


class EPUSupport(pcaspy.Driver):
    """EPU device support for the pcaspy server."""

    def __init__(self, args):
        """."""
        self.args = args
        super(EPUSupport, self).__init__()

        # lock for critical operations
        self.lock = threading.Lock()
        # EPU driver will manage and control
        # main features of device operation
        try:
            self.epu_driver = _epu.Epu(args=args, callback_update=self.priority_call)
            print("Epu driver initialized")
        except Exception:
            print("Could not init epu driver")
            raise
        # start periodic polling function
        self.eid = threading.Event()
        self.init_vars()
        self.tid_periodic = threading.Thread(target=self.periodic, daemon=True)
        self.tid_periodic.start()

    def init_vars(self):
        """Variable initialization."""
        # auxiliary variables
        self._old_gap = self.epu_driver.gap
        self._old_gap_sample_timestamp = time.time()
        self._old_phase = self.epu_driver.phase
        self._old_phase_sample_timestamp = time.time()
        self._busy_counter = 0

        # init set point pv values
        self.setParam(_db.pv_gap_sp, self.epu_driver.gap_target)
        self.setParam(_db.pv_phase_sp, self.epu_driver.phase_target)
        self.setParam(_db.pv_gap_velo_sp, self.epu_driver.gap_target_velocity / 60)
        self.setParam(_db.pv_phase_velo_sp, self.epu_driver.phase_target_velocity / 60)
        self.setParam(_db.pv_enbl_ab_sel, self.epu_driver.gap_enable)
        self.setParam(_db.pv_enbl_si_sel, self.epu_driver.phase_enable)
        self.setParam(_db.pv_release_ab_sel, self.epu_driver.gap_halt_released)
        self.setParam(_db.pv_release_si_sel, self.epu_driver.phase_halt_released)
        self.setParam(
            _db.pv_enbl_and_release_ab_sel, self.epu_driver.gap_enable_and_halt_released
        )
        self.setParam(
            _db.pv_enbl_and_release_si_sel,
            self.epu_driver.phase_enable_and_halt_released,
        )
        # update PVs
        self.updatePVs()

    def incParam(self, pv_name, inc=1):
        """Increment pv value."""
        _old_value = self.getParam(pv_name)
        self.setParam(pv_name, _old_value + inc)

    def priority_call(self):
        """Priority callback."""
        # update encoder readings
        self.setParam(_db.pv_gap_mon, self.epu_driver.gap)
        self.setParam(_db.pv_phase_mon, self.epu_driver.phase)
        # update PVs
        self.updatePVs()

    def periodic(self):
        """Periodic function."""
        while True:
            self.eid.wait(_cte.poll_interval)
            driver = self.epu_driver
            # update connection status
            if EPUSupport.isValid(driver.tcp_connected):
                self.setParam(_db.pv_tcp_connected_mon, driver.tcp_connected)
            if EPUSupport.isValid(driver.gpio_connected):
                self.setParam(_db.pv_gpio_connected_mon, driver.gpio_connected)
            if EPUSupport.isValid(driver.a_drive.rs485_connected):
                self.setParam(
                    _db.pv_drive_a_connected_mon, driver.a_drive.rs485_connected
                )
            if EPUSupport.isValid(driver.b_drive.rs485_connected):
                self.setParam(
                    _db.pv_drive_b_connected_mon, driver.b_drive.rs485_connected
                )
            if EPUSupport.isValid(driver.s_drive.rs485_connected):
                self.setParam(
                    _db.pv_drive_s_connected_mon, driver.s_drive.rs485_connected
                )
            if EPUSupport.isValid(driver.i_drive.rs485_connected):
                self.setParam(
                    _db.pv_drive_i_connected_mon, driver.i_drive.rs485_connected
                )
            if (
                EPUSupport.isValid(driver.tcp_connected)
                and EPUSupport.isValid(driver.gpio_connected)
                and EPUSupport.isValid(driver.a_drive.rs485_connected)
                and EPUSupport.isValid(driver.b_drive.rs485_connected)
                and EPUSupport.isValid(driver.s_drive.rs485_connected)
                and EPUSupport.isValid(driver.i_drive.rs485_connected)
            ):
                if (
                    driver.tcp_connected
                    and driver.gpio_connected
                    and driver.a_drive.rs485_connected
                    and driver.b_drive.rs485_connected
                    and driver.s_drive.rs485_connected
                    and driver.i_drive.rs485_connected
                ):
                    self.setParam(_db.pv_epu_connected_mon, _cte.bool_yes)
                else:
                    self.setParam(_db.pv_epu_connected_mon, _cte.bool_no)
            else:
                self.setParam(_db.pv_epu_connected_mon, _cte.bool_no)
            # update allowed to move status
            if (
                EPUSupport.isValid(driver.gap_change_allowed)
                and driver.gap_change_allowed
            ):
                self.setParam(_db.pv_allowed_change_gap_mon, _cte.bool_yes)
            else:
                self.setParam(_db.pv_allowed_change_gap_mon, _cte.bool_no)
            if (
                EPUSupport.isValid(driver.phase_change_allowed)
                and driver.phase_change_allowed
            ):
                self.setParam(_db.pv_allowed_change_phase_mon, _cte.bool_yes)
            else:
                self.setParam(_db.pv_allowed_change_phase_mon, _cte.bool_no)

            # --- update combined position pvs

            # gap pos
            if EPUSupport.isValid(driver.gap_target):
                self.setParam(_db.pv_gap_rb, driver.gap_target)

            # gap updates only by callback during motion
            if not driver.gap_is_moving:
                if EPUSupport.isValid(driver.gap):
                    self.setParam(_db.pv_gap_mon, driver.gap)

            # phase pos
            if EPUSupport.isValid(driver.phase_target):
                self.setParam(_db.pv_phase_rb, driver.phase_target)

            # phase updates only by callback during motion
            if not driver.phase_is_moving:
                if EPUSupport.isValid(driver.phase):
                    self.setParam(_db.pv_phase_mon, driver.phase)

            # --- update speed pvs

            # gap target speed
            if EPUSupport.isValid(driver.gap_target_velocity):
                self.setParam(_db.pv_gap_velo_rb, driver.gap_target_velocity / 60)
            # phase target speed
            if EPUSupport.isValid(driver.phase_target_velocity):
                self.setParam(_db.pv_phase_velo_rb, driver.phase_target_velocity / 60)
            # individual axes target speed
            if EPUSupport.isValid(driver.a_target_velocity):
                self.setParam(_db.pv_a_target_velo_mon, driver.a_target_velocity / 60)
            if EPUSupport.isValid(driver.b_target_velocity):
                self.setParam(_db.pv_b_target_velo_mon, driver.b_target_velocity / 60)
            if EPUSupport.isValid(driver.s_target_velocity):
                self.setParam(_db.pv_s_target_velo_mon, driver.s_target_velocity / 60)
            if EPUSupport.isValid(driver.i_target_velocity):
                self.setParam(_db.pv_i_target_velo_mon, driver.i_target_velocity / 60)
            # gap speed
            if EPUSupport.isValid(driver.gap):
                _time_now = time.time()
                _gap_now = driver.gap
                self.setParam(
                    _db.pv_gap_velo_mon,
                    (_gap_now - self._old_gap)
                    / (_time_now - self._old_gap_sample_timestamp),
                )
                self._old_gap = _gap_now
                self._old_gap_sample_timestamp = _time_now
            # phase speed
            if EPUSupport.isValid(driver.phase):
                _time_now = time.time()
                _phase_now = driver.phase
                self.setParam(
                    _db.pv_phase_velo_mon,
                    (_phase_now - self._old_phase)
                    / (_time_now - self._old_phase_sample_timestamp),
                )
                self.old_phase = _phase_now
                self.old_phase_sample_timestamp = _time_now
            # update resolver readings
            if EPUSupport.isValid(driver.a_resolver_gap):
                self.setParam(_db.pv_drive_a_resolver_pos_mon, driver.a_resolver_gap)
            if EPUSupport.isValid(driver.b_resolver_gap):
                self.setParam(_db.pv_drive_b_resolver_pos_mon, driver.b_resolver_gap)
            if EPUSupport.isValid(driver.s_resolver_phase):
                self.setParam(_db.pv_drive_s_resolver_pos_mon, driver.s_resolver_phase)
            if EPUSupport.isValid(driver.i_resolver_phase):
                self.setParam(_db.pv_drive_i_resolver_pos_mon, driver.i_resolver_phase)
            # update encoder readings
            if EPUSupport.isValid(driver.a_encoder_gap):
                self.setParam(_db.pv_drive_a_encoder_pos_mon, driver.a_encoder_gap)
            if EPUSupport.isValid(driver.b_encoder_gap):
                self.setParam(_db.pv_drive_b_encoder_pos_mon, driver.b_encoder_gap)
            if EPUSupport.isValid(driver.s_encoder_phase):
                self.setParam(_db.pv_drive_s_encoder_pos_mon, driver.s_encoder_phase)
            if EPUSupport.isValid(driver.i_encoder_phase):
                self.setParam(_db.pv_drive_i_encoder_pos_mon, driver.i_encoder_phase)
            # update enable and halt status
            if EPUSupport.isValid(driver.gap_enable):
                self.setParam(_db.pv_enbl_ab_sts, driver.gap_enable)
            if EPUSupport.isValid(driver.phase_enable):
                self.setParam(_db.pv_enbl_si_sts, driver.phase_enable)
            if EPUSupport.isValid(driver.gap_halt_released):
                self.setParam(_db.pv_release_ab_sts, driver.gap_halt_released)
            if EPUSupport.isValid(driver.phase_halt_released):
                self.setParam(_db.pv_release_si_sts, driver.phase_halt_released)
            if EPUSupport.isValid(driver.gap_enable_and_halt_released):
                self.setParam(
                    _db.pv_enbl_and_release_ab_sts, driver.gap_enable_and_halt_released
                )
            if EPUSupport.isValid(driver.phase_enable_and_halt_released):
                self.setParam(
                    _db.pv_enbl_and_release_si_sts,
                    driver.phase_enable_and_halt_released,
                )
            # update diagnostic codes and messages
            if EPUSupport.isValid(driver.a_diag_code):
                self.setParam(_db.pv_drive_a_diag_code_mon, driver.a_diag_code)
                self.setParam(
                    _db.pv_drive_a_diag_msg_mon,
                    _cte.drive_diag_msgs.get(
                        driver.a_diag_code, _cte.default_unknown_diag_msg
                    ),
                )
            if EPUSupport.isValid(driver.b_diag_code):
                self.setParam(_db.pv_drive_b_diag_code_mon, driver.b_diag_code)
                self.setParam(
                    _db.pv_drive_b_diag_msg_mon,
                    _cte.drive_diag_msgs.get(
                        driver.b_diag_code, _cte.default_unknown_diag_msg
                    ),
                )
            if EPUSupport.isValid(driver.s_diag_code):
                self.setParam(_db.pv_drive_s_diag_code_mon, driver.s_diag_code)
                self.setParam(
                    _db.pv_drive_s_diag_msg_mon,
                    _cte.drive_diag_msgs.get(
                        driver.s_diag_code, _cte.default_unknown_diag_msg
                    ),
                )
            if EPUSupport.isValid(driver.i_diag_code):
                self.setParam(_db.pv_drive_i_diag_code_mon, driver.i_diag_code)
                self.setParam(
                    _db.pv_drive_i_diag_msg_mon,
                    _cte.drive_diag_msgs.get(
                        driver.i_diag_code, _cte.default_unknown_diag_msg
                    ),
                )
            # check overall fault state
            ## gap
            if EPUSupport.isValid(driver.a_diag_code) and EPUSupport.isValid(
                driver.b_diag_code
            ):
                gap_not_ok = not (
                    driver.a_diag_code in _cte.operational_diag_codes
                    and driver.b_diag_code in _cte.operational_diag_codes
                )
            else:
                gap_not_ok = True
            self.setParam(_db.pv_gap_status_mon, gap_not_ok)
            ## phase
            if EPUSupport.isValid(driver.s_diag_code) and EPUSupport.isValid(
                driver.i_diag_code
            ):
                phase_not_ok = not (
                    driver.s_diag_code in _cte.operational_diag_codes
                    and driver.i_diag_code in _cte.operational_diag_codes
                )
            else:
                phase_not_ok = True
            self.setParam(_db.pv_status_mon, phase_not_ok)
            ## both
            not_ok = gap_not_ok or phase_not_ok
            self.setParam(_db.pv_status_mon, not_ok)
            # check if drives are powered on
            if (
                EPUSupport.isValid(driver.a_diag_code)
                and EPUSupport.isValid(driver.b_diag_code)
                and driver.a_diag_code in _cte.powered_on_diag_codes
                and driver.b_diag_code in _cte.powered_on_diag_codes
            ):
                self.setParam(_db.pv_pwr_ab_mon, _cte.bool_yes)
            else:
                self.setParam(_db.pv_pwr_ab_mon, _cte.bool_no)
            if (
                EPUSupport.isValid(driver.s_diag_code)
                and EPUSupport.isValid(driver.i_diag_code)
                and driver.s_diag_code in _cte.powered_on_diag_codes
                and driver.i_diag_code in _cte.powered_on_diag_codes
            ):
                self.setParam(_db.pv_pwr_si_mon, _cte.bool_yes)
            else:
                self.setParam(_db.pv_pwr_si_mon, _cte.bool_no)
            # update moving status
            if EPUSupport.isValid(driver.gap_is_moving):
                self.setParam(_db.pv_drive_a_is_moving_mon, driver.gap_is_moving)
                self.setParam(_db.pv_drive_b_is_moving_mon, driver.gap_is_moving)
            if EPUSupport.isValid(driver.phase_is_moving):
                self.setParam(_db.pv_drive_s_is_moving_mon, driver.phase_is_moving)
                self.setParam(_db.pv_drive_i_is_moving_mon, driver.phase_is_moving)
            if EPUSupport.isValid(driver.gap_is_moving) and EPUSupport.isValid(
                driver.phase_is_moving
            ):
                if driver.gap_is_moving or driver.phase_is_moving or \
                        driver.pol_is_moving:
                    self.setParam(_db.pv_is_moving_mon, _cte.bool_yes)
                else:
                    self.setParam(_db.pv_is_moving_mon, _cte.bool_no)
            # update read-only PVs
            self.updatePVs()

    def write(self, reason, value):
        """EPICS write."""
        status = True
        driver = self.epu_driver

        # ---take action according to PV name

        # set polarity
        if EPUSupport.isPvName(reason, _db.pv_polarization_sel):
            if value >= 0 and value <= 4:
                status = self.asynExec(reason, driver.set_polarization, value)
                if status:
                    self.setParam(_db.pv_polarization_sel, value)
                    self.setParam(_db.pv_polarization_sts, value)
                    self.updatePVs()

        # enable control from beamlines
        if EPUSupport.isPvName(reason, _db.pv_beamline_enbl_sel):
            if EPUSupport.isBoolNum(value):
                self.setParam(_db.pv_beamline_enbl_sel, value)
                self.setParam(_db.pv_beamline_enbl_sts, value)
                self.setParam(_db.pv_beamline_enbl_mon, value)
                self.updatePVs()
            else:
                status = False

        # clear IOC log
        elif EPUSupport.isPvName(reason, _db.pv_clear_log_cmd):
            # clear ioc msg
            self.setParam(_db.pv_ioc_msg_mon, _cte.msg_clear)
            # increment cmd pv
            self.incParam(_db.pv_clear_log_cmd)
            self.updatePVs()

        # clear drive errors
        elif EPUSupport.isPvName(reason, _db.pv_clear_error_cmd):
            # clear driver errors
            status = self.asynExec(reason, driver.a_drive.clear_error)
            status = self.asynExec(reason, driver.b_drive.clear_error)
            status = self.asynExec(reason, driver.s_drive.clear_error)
            status = self.asynExec(reason, driver.i_drive.clear_error)
            # increment cmd pv
            self.incParam(_db.pv_clear_error_cmd)
            self.updatePVs()

        # change gap set point
        if EPUSupport.isPvName(reason, _db.pv_gap_sp):
            if value >= _cte.minimum_gap and value <= _cte.maximum_gap:
                status = self.asynExec(reason, driver.gap_set, value)
                if status:
                    self.setParam(_db.pv_gap_sp, value)
                    self.updatePVs()
            else:
                status = False

        # change phase set point
        elif EPUSupport.isPvName(reason, _db.pv_phase_sp):
            if value >= _cte.minimum_phase and value <= _cte.maximum_phase:
                status = self.asynExec(reason, driver.phase_set, value)
                if status:
                    self.setParam(_db.pv_phase_sp, value)
                    self.updatePVs()
            else:
                status = False

        # change gap maximum velocity set point
        elif EPUSupport.isPvName(reason, _db.pv_gap_max_velo_sp):
            if (
                value > _cte.minimum_velo_mm_per_sec
                and value <= _cte.maximum_velo_mm_per_sec
            ):
                self.setParam(_db.pv_gap_max_velo_sp, value)
                self.setParam(_db.pv_gap_max_velo_rb, value)
                if value < self.getParam(_db.pv_gap_velo_sp):
                    _val_per_min = value * 60
                    status = self.asynExec(
                        reason, driver.gap_set_velocity, _val_per_min
                    )
                    if status:
                        self.setParam(_db.pv_gap_velo_sp, value)
                self.updatePVs()
            else:
                status = False

        # change phase maximum velocity set point
        elif EPUSupport.isPvName(reason, _db.pv_phase_max_velo_sp):
            if (
                value > _cte.minimum_velo_mm_per_sec
                and value <= _cte.maximum_velo_mm_per_sec
            ):
                self.setParam(_db.pv_phase_max_velo_sp, value)
                self.setParam(_db.pv_phase_max_velo_rb, value)
                if value < self.getParam(_db.pv_phase_velo_sp):
                    _val_per_min = value * 60
                    status = self.asynExec(
                        reason, driver.phase_set_velocity, _val_per_min
                    )
                    if status:
                        self.setParam(_db.pv_phase_velo_sp, value)
                self.updatePVs()
            else:
                status = False

        # change gap velocity set point
        elif EPUSupport.isPvName(reason, _db.pv_gap_velo_sp):
            soft_max_velo = self.getParam(_db.pv_gap_max_velo_sp)
            if (
                value > _cte.minimum_velo_mm_per_sec
                and value <= _cte.maximum_velo_mm_per_sec
                and value <= soft_max_velo
            ):
                # convert velocity to mm/min
                _val_per_min = value * 60
                status = self.asynExec(reason, driver.gap_set_velocity, _val_per_min)
                if status:
                    self.setParam(_db.pv_gap_velo_sp, value)
                    self.updatePVs()
            else:
                status = False

        # change phase velocity set point
        elif EPUSupport.isPvName(reason, _db.pv_phase_velo_sp):
            soft_max_velo = self.getParam(_db.pv_phase_max_velo_sp)
            if (
                value > _cte.minimum_velo_mm_per_sec
                and value <= _cte.maximum_velo_mm_per_sec
                and value <= soft_max_velo
            ):
                # convert velocity to mm/min
                _val_per_min = value * 60
                status = self.asynExec(reason, driver.phase_set_velocity, _val_per_min)
                if status:
                    self.setParam(_db.pv_phase_velo_sp, value)
                    self.updatePVs()
            else:
                status = False

        # cmd to move and change gap
        elif EPUSupport.isPvName(reason, _db.pv_change_gap_cmd):
            if (
                not driver.gap_is_moving
                and self.getParam(_db.pv_allowed_change_gap_mon) == _cte.bool_yes
            ):
                status = self.asynExec(reason, driver.gap_start, _cte.bool_yes)
                # increment cmd pv
                self.incParam(_db.pv_change_gap_cmd)
                self.updatePVs()
            else:
                status = False

        # cmd to change polarization
        elif EPUSupport.isPvName(reason, _db.pv_change_polarization_cmd):
            if (
                not driver.gap_is_moving
                and not driver.phase_is_moving
                and self.getParam(_db.pv_allowed_change_gap_mon) == _cte.bool_yes
                and self.getParam(_db.pv_allowed_change_phase_mon) == _cte.bool_yes
            ):
<<<<<<< HEAD
                status = self.asynExec(
                    reason, driver.polarization_motion, value)
=======
                phase = _cte.pol_phases[self.getParam(_db.pv_polarization_sel)]
                self.setParam(_db.pv_gap_sp, 300)
                driver.gap_set(300)
                time.sleep(1)
                time.sleep(0.5)
                self.setParam(_db.pv_phase_sp, phase)
                driver.phase_set(phase)
                time.sleep(0.5)
                #self.asynExec(reason, driver.set_phase, phase)
                status = self.asynExec(reason, driver.custom_motion, value)
>>>>>>> 8ba5d7c7
                # increment cmd pv
                self.incParam(_db.pv_change_polarization_cmd)
                self.updatePVs()
            else:
                status = False

        # cmd to move and change phase
        elif EPUSupport.isPvName(reason, _db.pv_change_phase_cmd):
            if (
                not driver.phase_is_moving
                and self.getParam(_db.pv_allowed_change_phase_mon) == _cte.bool_yes
            ):
                status = self.asynExec(reason, driver.phase_start, _cte.bool_yes)
                # increment cmd pv
                self.incParam(_db.pv_change_phase_cmd)
                self.updatePVs()
            else:
                status = False

        # select to enable/disable A and B drives
        elif EPUSupport.isPvName(reason, _db.pv_enbl_ab_sel):
            if EPUSupport.isBoolNum(value):
                status = self.asynExec(reason, driver.gap_set_enable, bool(value))
                if status:
                    self.setParam(_db.pv_enbl_ab_sel, value)
                    self.updatePVs()
            else:
                status = False

        # select to enable/disable S and I drives
        elif EPUSupport.isPvName(reason, _db.pv_enbl_si_sel):
            if EPUSupport.isBoolNum(value):
                status = self.asynExec(reason, driver.phase_set_enable, bool(value))
                if status:
                    self.setParam(_db.pv_enbl_si_sel, value)
                    self.updatePVs()
            else:
                status = False

        # select to release/halt A and B drives
        elif EPUSupport.isPvName(reason, _db.pv_release_ab_sel):
            if EPUSupport.isBoolNum(value):
                status = self.asynExec(reason, driver.gap_release_halt, bool(value))
                if status:
                    self.setParam(_db.pv_release_ab_sel, value)
                    self.updatePVs()
            else:
                status = False

        # select to release/halt S and I drives
        elif EPUSupport.isPvName(reason, _db.pv_release_si_sel):
            if EPUSupport.isBoolNum(value):
                status = self.asynExec(reason, driver.phase_release_halt, bool(value))
                if status:
                    self.setParam(_db.pv_release_si_sel, value)
                    self.updatePVs()
            else:
                status = False

        # cmd to enable and release A and B drives
        elif EPUSupport.isPvName(reason, _db.pv_enbl_and_release_ab_sel):
            if EPUSupport.isBoolNum(value):
                status = self.asynExec(
                    reason, driver.gap_enable_and_release_halt, bool(value)
                )
                if status:
                    # update enbl and release pvs
                    self.setParam(_db.pv_enbl_ab_sel, value)
                    self.setParam(_db.pv_release_ab_sel, value)
                    # update pv
                    self.setParam(_db.pv_enbl_and_release_ab_sel, value)
                    self.updatePVs()
            else:
                status = False

        # cmd to enable and release S and I drives
        elif EPUSupport.isPvName(reason, _db.pv_enbl_and_release_si_sel):
            if EPUSupport.isBoolNum(value):
                status = self.asynExec(
                    reason, driver.phase_enable_and_release_halt, bool(value)
                )
                if status:
                    # update enbl and release pvs
                    self.setParam(_db.pv_enbl_si_sel, value)
                    self.setParam(_db.pv_release_si_sel, value)
                    # update pv
                    self.setParam(_db.pv_enbl_and_release_si_sel, value)
                    self.updatePVs()
            else:
                status = False
        elif EPUSupport.isPvName(reason, _db.pv_stop_cmd):
            status = self.asynExec(reason, driver.stop_all)
            # increment cmd pv
            self.incParam(_db.pv_stop_cmd)
            # halt motor drives
            self.setParam(_db.pv_release_ab_sel, _cte.bool_no)
            self.setParam(_db.pv_release_si_sel, _cte.bool_no)
            # update pvs
            self.updatePVs()
        elif EPUSupport.isPvName(reason, _db.pv_stop_ab_cmd):
            status = self.asynExec(reason, driver.gap_stop)
            # increment cmd pv
            self.incParam(_db.pv_stop_ab_cmd)
            # halt motor drives
            self.setParam(_db.pv_release_ab_sel, _cte.bool_no)
            # update pvs
            self.updatePVs()
        elif EPUSupport.isPvName(reason, _db.pv_stop_si_cmd):
            status = self.asynExec(reason, driver.phase_stop)
            # increment cmd pv
            self.incParam(_db.pv_stop_si_cmd)
            # halt motor drives
            self.setParam(_db.pv_release_si_sel, _cte.bool_no)
            # update pvs
            self.updatePVs()

        # cmd to turn on power of A and B drives
        elif EPUSupport.isPvName(reason, _db.pv_enbl_pwr_ab_cmd):
            status = self.asynExec(reason, driver.gap_turn_on)
            # increment cmd pv
            self.incParam(_db.pv_enbl_pwr_ab_cmd)
            # update pvs
            self.updatePVs()

        # cmd to turn on power of S and I drives
        elif EPUSupport.isPvName(reason, _db.pv_enbl_pwr_si_cmd):
            status = self.asynExec(reason, driver.phase_turn_on)
            # increment cmd pv
            self.incParam(_db.pv_enbl_pwr_si_cmd)
            # update pvs
            self.updatePVs()

        # cmd to turn on power of all drives
        elif EPUSupport.isPvName(reason, _db.pv_enbl_pwr_all_cmd):
            status = self.asynExec(reason, driver.turn_on_all)
            # increment cmd pv
            self.incParam(_db.pv_enbl_pwr_all_cmd)
            # update pvs
            self.updatePVs()

        # no match to pv names
        else:
            status = False
        # end of write
        return status

    def asynExec(self, reason, func, *args, **kwargs):
        """Call function in new thread and send callback for pv specified by reason."""

        def execAndNotify(reason, func, *args, **kwargs):
            """Call function and then callback after completion"""
            # set busy status
            self._busy_counter += 1
            self.setParam(_db.pv_is_busy_mon, _cte.bool_yes)
            self.updatePVs()
            # call function
            try:
                func(*args, **kwargs)
            except Exception:
                self.setParam(_db.pv_ioc_msg_mon, str(traceback.format_exc()))
            self.callbackPV(reason)
            # clear busy status
            self._busy_counter -= 1
            if self._busy_counter == 0:
                self.setParam(_db.pv_is_busy_mon, _cte.bool_no)
            self.updatePVs()

        tid = threading.Thread(
            target=execAndNotify, args=(reason, func, *args), kwargs=kwargs, daemon=True
        )
        tid.start()
        return True

    def asynExecWithLock(self, reason, func, *args, **kwargs):
        """Call function in new thread, using lock, and send callback for pv specified by reason."""

        def execNotifyAndUnlock(reason, func, *args, **kwargs):
            """Call function and then callback after completion"""
            # set busy status
            self._busy_counter += 1
            self.setParam(_db.pv_is_busy_mon, _cte.bool_yes)
            self.updatePVs()
            # call function
            try:
                func(*args, **kwargs)
            except Exception:
                self.setParam(_db.pv_ioc_msg_mon, str(traceback.format_exc()))
            self.callbackPV(reason)
            # clear busy status
            self._busy_counter -= 1
            if self._busy_counter == 0:
                self.setParam(_db.pv_is_busy_mon, _cte.bool_no)
            self.updatePVs()
            self.lock.release()

        if self.lock.acquire(blocking=False):
            tid = threading.Thread(
                target=execNotifyAndUnlock,
                args=(reason, func, *args),
                kwargs=kwargs,
                daemon=True,
            )
            tid.start()
            return True
        else:
            # inform that device is busy
            self.setParam(_db.pv_ioc_msg_mon, _cte.msg_device_busy)
            self.updatePVs()
            return False

    @staticmethod
    def isPvName(reason, pvname):
        """This function is a wrapper to allow
        scripts to inspect this source code
        for the PV names being used
        """
        return reason == pvname

    @staticmethod
    def isBoolNum(value):
        """This function checks if an integer
        value could represent a bool, i.e.,
        if it is 0 or 1
        """
        return value in (0, 1)

    @staticmethod
    def isValid(value):
        """Checks if a given parameter is valid as a PV value."""
        return value is not None

    @staticmethod
    def inTolerance(value1, value2, tol):
        """Check if given parameter is within tolerance."""
        return abs(value1 - value2) <= tol<|MERGE_RESOLUTION|>--- conflicted
+++ resolved
@@ -488,21 +488,13 @@
                 and self.getParam(_db.pv_allowed_change_gap_mon) == _cte.bool_yes
                 and self.getParam(_db.pv_allowed_change_phase_mon) == _cte.bool_yes
             ):
-<<<<<<< HEAD
-                status = self.asynExec(
-                    reason, driver.polarization_motion, value)
-=======
                 phase = _cte.pol_phases[self.getParam(_db.pv_polarization_sel)]
                 self.setParam(_db.pv_gap_sp, 300)
                 driver.gap_set(300)
-                time.sleep(1)
-                time.sleep(0.5)
                 self.setParam(_db.pv_phase_sp, phase)
                 driver.phase_set(phase)
-                time.sleep(0.5)
-                #self.asynExec(reason, driver.set_phase, phase)
-                status = self.asynExec(reason, driver.custom_motion, value)
->>>>>>> 8ba5d7c7
+                status = self.asynExec(
+                    reason, driver.polarization_motion, value)
                 # increment cmd pv
                 self.incParam(_db.pv_change_polarization_cmd)
                 self.updatePVs()
