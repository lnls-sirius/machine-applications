import numpy as _np

from siriuspy.devices import DVF as _DVF
from mathphys import imgproc as _imgproc


class Measurement():
    """."""

    DVF_IMAGE_PROPTY = 'image1:ArrayData'
    MIN_ROI_SIZE = 5  # [pixels]

    def __init__(self,
            devname, fwhmx_factor, fwhmy_factor, roi_with_fwhm, callback=None):
        """."""
        self._devname = devname
        self._callback = callback
        self._update_success = True
        self._dvf = None
        self._image2dfit = None
        self._sizex = None
        self._sizey = None
        self._fwhmx_factor = fwhmx_factor
        self._fwhmy_factor = fwhmy_factor
        self._roi_with_fwhm = roi_with_fwhm

        # create DVF device
        self._create_dvf()

        # init image2dfit object
        self.process_image()

        # add callback
        imgpv = self._dvf.pv_object(Measurement.DVF_IMAGE_PROPTY)
        imgpv.add_callback(self.process_image)


    @property
    def devname(self):
        """."""
        return self._devname

    @property
    def dvf(self):
        """."""
        return self._dvf

    @property
    def image2dfit(self):
        """."""
        return self._image2dfit

    @property
    def sizex(self):
        """."""
        return self._sizex

    @property
    def sizey(self):
        """."""
        return self._sizey

    @property
    def fwhmx_factor(self):
        """."""
        return self._fwhmx_factor

    @fwhmx_factor.setter
    def fwhmx_factor(self, value):
        """."""
        self._fwhmx_factor = value

    @property
    def fwhmy_factor(self):
        """."""
        return self._fwhmy_factor

    @fwhmy_factor.setter
    def fwhmy_factor(self, value):
        """."""
        self._fwhmy_factor = value

    @property
    def update_success(self):
        """."""
        return self._update_success

    @property
    def update_roi_with_fwhm(self):
        """."""
        return self._roi_with_fwhm

    @update_roi_with_fwhm.setter
    def update_roi_with_fwhm(self, value):
        """."""
        self._roi_with_fwhm = value

    @property
    def callback(self):
        """."""
        return self._callback

    @callback.setter
    def callback(self, value):
        """."""
        self._callback = value

    @property
    def fitx_is_nan(self):
        return _np.isnan(self._image2dfit.fitx.roi_fit_error)

    @property
    def fity_is_nan(self):
        return _np.isnan(self._image2dfit.fity.roi_fit_error)

    def set_roix(self, value):
        """."""
        _, roiy = self._image2dfit.roi
        try:
            self._image2dfit.roi = [value, roiy]
            self._update_success = True
        except:
            self._update_success = False

    def set_roiy(self, value):
        """."""
        roix, _ = self._image2dfit.roi
        try:
            self._image2dfit.roi = [roix, value]
            self._update_success = True
        except:
            self._update_success = False

    def process_image(self, **kwargs):
        """Process image."""
        # NOTE: should we check whether IOC is providing image
        # (DVF.acquisition_status) and run DVF.cmd_acquire_on if not?
        try:
            # define roi
            img2dfit = self._image2dfit
            if not self._image2dfit:
                # no image2dfit yet
                roix, roiy = (None, None)
            elif self.update_roi_with_fwhm:
                # recalc roi using fwhm factors
                roix = img2dfit.fitx.calc_roi_with_fwhm(
                    image=img2dfit.fitx, fwhm_factor=self.fwhmx_factor)
                roiy = img2dfit.fity.calc_roi_with_fwhm(
                    image=img2dfit.fity, fwhm_factor=self.fwhmy_factor)
                if roix[1] - roix[0] < Measurement.MIN_ROI_SIZE:
                    # roix = self._image2dfit.fitx.roi
                    roix = None
                if roiy[1] - roiy[0] < Measurement.MIN_ROI_SIZE:
                    # roiy = self._image2dfit.fity.roi
                    roix = None
            else:
                # reuse current roi for new image
                roix = self._image2dfit.fitx.roi
                roiy = self._image2dfit.fity.roi
<<<<<<< HEAD
            # print(roix, roiy)
=======
                
>>>>>>> 02d920ed
            # get data and process
            # NOTE: sometimes data returns not as numpy arrays with 2 indices
            # need to investigate and maybe protect in DVF class.
            # It always solved running DVF.cmd_acquisiton_on()...
            data = self._dvf.image
            self._image2dfit = _imgproc.Image2D_Fit(
                data=data, roix=roix, roiy=roiy)
            self._update_success = True

        except Exception:
            self._update_success = False

        # run registered driver callback
        if self._callback:
            self._callback()

    def _create_dvf(self):
        """Create DVO object and add process_image callback."""
        self._dvf = _DVF(self._devname)
        self._sizey = self._dvf.parameters.IMAGE_SIZE_Y
        self._sizex = self._dvf.parameters.IMAGE_SIZE_X
        self._dvf.wait_for_connection(timeout=5)<|MERGE_RESOLUTION|>--- conflicted
+++ resolved
@@ -157,11 +157,7 @@
                 # reuse current roi for new image
                 roix = self._image2dfit.fitx.roi
                 roiy = self._image2dfit.fity.roi
-<<<<<<< HEAD
             # print(roix, roiy)
-=======
-                
->>>>>>> 02d920ed
             # get data and process
             # NOTE: sometimes data returns not as numpy arrays with 2 indices
             # need to investigate and maybe protect in DVF class.
