--- conflicted
+++ resolved
@@ -135,11 +135,19 @@
             return interval > 10 * self.dvf.acquisition_time
         return False
 
+    def reset_dvf(self):
+        if self.dvf.connected:
+            return self._dvf.cmd_reset()
+        else:
+            return False
+
     def set_acquire(self):
         """."""
         if self.dvf.connected:
-            self.dvf.cmd_acquire_off()
-            self.dvf.cmd_acquire_on()
+            if not self.dvf.cmd_acquire_off():
+                return False
+            if not self.dvf.cmd_acquire_on():
+                return False
             return True
         return False
 
@@ -161,10 +169,6 @@
         except Exception:
             self._status = 'Unable to set ROIY'
 
-<<<<<<< HEAD
-    def reset_dvf(self):
-        return self._dvf.cmd_reset()
-=======
     def set_intensity_threshold(self, value):
         """."""
         try:
@@ -182,7 +186,6 @@
             self._use_svd4theta = self._image2dfit.use_svd4theta
         except Exception:
             self._status = 'Unable to set angle fit method'
->>>>>>> d0864051
 
     def process_image(self, **kwargs):
         """Process image."""
