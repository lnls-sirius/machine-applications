"""Module with main IOC Class."""

import time as _time
import logging as _log

from pcaspy import Alarm as _Alarm
from pcaspy import Severity as _Severity

from siriuspy import util as _util

from .meas import Measurement


class App:
    """BL Image Processing IOC Application."""

    _MON_PVS_2_IMGFIT = {
            'ImgROIX-RB': ('fitx', 'roi'),
            'ImgROIY-RB': ('fity', 'roi'),
            'ImgROIXCenter-Mon': ('fitx', 'roi_center'),
            'ImgROIYCenter-Mon': ('fity', 'roi_center'),
            'ImgROIXFWHM-Mon': ('fitx', 'roi_fwhm'),
            'ImgROIYFWHM-Mon': ('fity', 'roi_fwhm'),
            'ImgIntensityMin-Mon': 'intensity_min',
            'ImgIntensityMax-Mon': 'intensity_max',
            'ImgIntensitySum-Mon': 'intensity_sum',
            'ImgIsSaturated-Mon': 'is_saturated',
            'ImgROIXFitAmplitude-Mon': ('fitx', 'roi_amplitude'),
            'ImgROIXFitMean-Mon': ('fitx', 'roi_mean'),
            'ImgROIXFitSigma-Mon': ('fitx', 'roi_sigma'),
            'ImgROIXFitError-Mon': ('fitx', 'roi_fit_error'),
            'ImgROIYFitAmplitude-Mon': ('fity', 'roi_amplitude'),
            'ImgROIYFitMean-Mon': ('fity', 'roi_mean'),
            'ImgROIYFitSigma-Mon': ('fity', 'roi_sigma'),
            'ImgROIYFitError-Mon': ('fity', 'roi_fit_error'),
            'ImgFitAngle-Mon': 'angle',
        }

    _INIT_PVS_2_IMGFIT = {
            'ImgSizeX-Cte': ('fitx', 'size'),
            'ImgSizeY-Cte': ('fity', 'size'),
            'ImgROIX-RB': ('fitx', 'roi'),
            'ImgROIY-RB': ('fity', 'roi'),
        }

    def __init__(self, driver=None, const=None):
        """Initialize the instance."""
        self._driver = driver
        self._const = const
        self._database = const.get_database()

        # get measurement arguments
        fwhmx_factor = \
            self._database['ImgROIXUpdateWithFWHMFactor-RB']['value']
        fwhmy_factor = \
            self._database['ImgROIYUpdateWithFWHMFactor-RB']['value']
        roi_with_fwhm = \
            self._database['ImgROIUpdateWithFWHM-Sts']['value']

        # create measurement objects
        self._meas = Measurement(
            const.devname,
            fwhmx_factor=fwhmx_factor, fwhmy_factor=fwhmy_factor,
            roi_with_fwhm=roi_with_fwhm)

        # print info about the IOC
        dbase = self._database
        _util.print_ioc_banner(
            ioc_name='BL ImgProc IOC',
            db=dbase,
            description='Image Processing IOC (FAC)',
            version=dbase['Version-Cte']['value'],
            prefix=const.devname)

        self._meas.callback = self.update_driver

    @property
    def driver(self):
        """."""
        return self._driver

    @driver.setter
    def driver(self, value):
        """."""
        self._driver = value

    def process(self, interval):
        """Run continuously in the main thread."""
        self._update_pv('TimestampUpdate-Mon', _time.time())
        _time.sleep(interval)

    def write(self, reason, value):
        """Write value in objects and database."""
        if not reason.endswith('-SP') and not reason.endswith('-Sel'):
            _log.warning('PV %s is not writable!', reason)
            return False

        res = self._write_roi(reason, value)
        if res is not None:
            return res

        res = self._write_fwhm_factor(reason, value)
        if res is not None:
            return res

        res = self._write_update_roi_with_fwhm(reason, value)
        if res is not None:
            return res

        return True

    def _create_meas(self):
        # build arguments
        fwhmx_factor = \
            self._database['ImgFitXUpdateROIWithFWHMFactor-SP']['value']
        fwhmy_factor = \
            self._database['ImgFitYUpdateROIWithFWHMFactor-SP']['value']
        roi_with_fwhm = \
            self._database['ImgFitUpdateROIWithFWHM-Sts']['value']

        # create object
        self._meas = Measurement(
            self._const.devname,
            fwhmx_factor=fwhmx_factor, fwhmy_factor=fwhmy_factor,
            roi_with_fwhm=roi_with_fwhm)

        # add callback
        self._meas.callback = self.update_driver

    def _write_sp_rb(self, reason, value):
        # update SP
        self._update_pv(reason, value)

        reason = reason.replace('-SP', '-RB')
        reason = reason.replace('-Sel', '-Sts')

        # update RB
        self._update_pv(reason, value)

    def _write_roi(self, reason, value):
        if reason not in ('ImgROIX-SP', 'ImgROIY-SP'):
            return None
        if 'X' in reason:
            self._meas.set_roix(value)
        else:
            self._meas.set_roiy(value)
        if self._meas.update_success:
            self._write_sp_rb(reason, value)
            return True
        else:
            msg = '{}: could not write value {}'.format(reason, value)
            self._driver.setParam('ImgLog-Mon', value)
            _log.debug(msg)
            self._driver.updatePV('ImgLog-Mon')
            self._driver.setParamStatus(
                reason, _Alarm.TIMEOUT_ALARM, _Severity.INVALID_ALARM)
            return False

    def _write_fwhm_factor(self, reason, value):
        if reason not in (
                'ImgROIXUpdateWithFWHMFactor-SP',
                'ImgROIYUpdateWithFWHMFactor-SP'
                ):
            return None
        if 'X' in reason:
            self._meas.fwhmx_factor = value
        else:
            self._meas.fwhmy_factor = value
        self._write_sp_rb(reason, value)

        return True

    def _write_update_roi_with_fwhm(self, reason, value):
        """."""
        if reason not in ('ImgROIUpdateWithFWHM-Sel'):
            return None
        self._meas.update_roi_with_fwhm = value
        self._write_sp_rb(reason, value)

        return True

    def _conv_imgattr2value(self, attr):
        value = self._meas.image2dfit
        if isinstance(attr, tuple):
            for obj in attr:
                value = getattr(value, obj)
        else:
            value = getattr(value, attr)
        return value

<<<<<<< HEAD
    def _update_pv(self, pvname, value=None, success=True):
        """."""
        if success:
            self._driver.setParam(pvname, value)
            _log.debug('{}: updated'.format(pvname))
            self._driver.updatePV(pvname)
            self._driver.setParamStatus(
            pvname, _Alarm.NO_ALARM, _Severity.NO_ALARM)
        else:
            self._driver.setParamStatus(
                    pvname, _Alarm.TIMEOUT_ALARM, _Severity.INVALID_ALARM)

    def _update_driver(self):
=======
    def _heart_beat_update(self):
        pvname = 'TimestampUpdate-Mon'
        value = _time.time()
        self._driver.setParam(pvname, value)
        # _log.debug('{}: updated'.format(pvname))
        self._driver.updatePV(pvname)
        self._driver.setParamStatus(
            pvname, _Alarm.NO_ALARM, _Severity.NO_ALARM)

    def update_driver(self):
>>>>>>> 02d920ed
        """Update all parameters at every image PV callback."""
        # heartbeat update
        self._heart_beat_update()

        for pvname, attr in App._MON_PVS_2_IMGFIT.items():
            if pvname == 'TimestampUpdate-Mon':
                continue

            # check if is roi_rb and if it needs updating
            if pvname in ('ImgROIX-RB', 'ImgROIY-RB'):
                if not self._meas.update_roi_with_fwhm:
                    continue

            # get image attribute value
            value = self._conv_imgattr2value(attr)

            # check if fit is valid and update value
            if 'FitX' in pvname:
                invalid = self._meas.fitx_is_nan
            elif 'FitY' in pvname:
                invalid = self._meas.fity_is_nan
            elif 'FitAngle' in pvname:
                invalid = self._meas.fitx_is_nan or self._meas.fity_is_nan
            else:
                invalid = False

            new_value = 0 if invalid else value
            
            # update epics db
            if self._meas.update_success:
                self._update_pv(pvname, new_value)
            else:
<<<<<<< HEAD
                self._update_pv(pvname, success=False)
            
=======
                self._driver.setParamStatus(
                    pvname, _Alarm.TIMEOUT_ALARM, _Severity.INVALID_ALARM)
>>>>>>> 02d920ed
<|MERGE_RESOLUTION|>--- conflicted
+++ resolved
@@ -188,7 +188,6 @@
             value = getattr(value, attr)
         return value
 
-<<<<<<< HEAD
     def _update_pv(self, pvname, value=None, success=True):
         """."""
         if success:
@@ -202,18 +201,6 @@
                     pvname, _Alarm.TIMEOUT_ALARM, _Severity.INVALID_ALARM)
 
     def _update_driver(self):
-=======
-    def _heart_beat_update(self):
-        pvname = 'TimestampUpdate-Mon'
-        value = _time.time()
-        self._driver.setParam(pvname, value)
-        # _log.debug('{}: updated'.format(pvname))
-        self._driver.updatePV(pvname)
-        self._driver.setParamStatus(
-            pvname, _Alarm.NO_ALARM, _Severity.NO_ALARM)
-
-    def update_driver(self):
->>>>>>> 02d920ed
         """Update all parameters at every image PV callback."""
         # heartbeat update
         self._heart_beat_update()
@@ -246,10 +233,5 @@
             if self._meas.update_success:
                 self._update_pv(pvname, new_value)
             else:
-<<<<<<< HEAD
                 self._update_pv(pvname, success=False)
-            
-=======
-                self._driver.setParamStatus(
-                    pvname, _Alarm.TIMEOUT_ALARM, _Severity.INVALID_ALARM)
->>>>>>> 02d920ed
+            