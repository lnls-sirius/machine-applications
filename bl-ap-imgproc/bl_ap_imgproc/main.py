"""Module with main IOC Class."""

import time as _time
import logging as _log

from pcaspy import Alarm as _Alarm
from pcaspy import Severity as _Severity

from siriuspy import util as _util

from .meas import Measurement


class App:
    """BL Image Processing IOC Application."""

    CHECK_IMG_ACQUIRE = True

    _MON_PVS_2_IMGFIT = {
            # These PVs are updated at evry image processing
            # --- image intensity ---
            'ImgIntensityMin-Mon': 'intensity_min',
            'ImgIntensityMax-Mon': 'intensity_max',
            'ImgIntensitySum-Mon': 'intensity_sum',
            'ImgIsSaturated-Mon': 'is_saturated',
            # --- roix ---
            'ImgROIX-RB': ('fitx', 'roi'),
            'ImgROIXCenter-Mon': ('fitx', 'roi_center'),
            'ImgROIXFWHM-Mon': ('fitx', 'roi_fwhm'),
            # --- roix_fit ---
            'ImgROIXFitAmplitude-Mon': ('fitx', 'roi_amplitude'),
            'ImgROIXFitMean-Mon': ('fitx', 'roi_mean'),
            'ImgROIXFitSigma-Mon': ('fitx', 'roi_sigma'),
            'ImgROIXFitError-Mon': ('fitx', 'roi_fit_error'),
            # --- roixy ---
            'ImgROIY-RB': ('fity', 'roi'),
            'ImgROIYCenter-Mon': ('fity', 'roi_center'),
            'ImgROIYFWHM-Mon': ('fity', 'roi_fwhm'),
            # --- roiy_fit ---
            'ImgROIYFitAmplitude-Mon': ('fity', 'roi_amplitude'),
            'ImgROIYFitMean-Mon': ('fity', 'roi_mean'),
            'ImgROIYFitSigma-Mon': ('fity', 'roi_sigma'),
            'ImgROIYFitError-Mon': ('fity', 'roi_fit_error'),
            # --- gauss2d fit ---
            'ImgFitAngle-Mon': 'angle',
        }

    _INIT_PVS_2_IMGFIT = {
            # These are either constant PVs or readback PVs whose
            # initializations need external input
            'ImgSizeX-Cte': ('fitx', 'size'),
            'ImgSizeY-Cte': ('fity', 'size'),
            'ImgROIX-RB': ('fitx', 'roi'),
            'ImgROIY-RB': ('fity', 'roi'),
            'ImgROIX-SP': ('fitx', 'roi'),  # NOTE: should we initialize this?
            'ImgROIY-SP': ('fity', 'roi'),  # NOTE: should we initialize this?
        }

    def __init__(self, driver=None, const=None):
        """Initialize the instance."""
        self._driver = driver
        self._const = const
        self._database = const.get_database()
        self._heartbeat = 0
        self._timestamp_last_update = _time.time()

        # get measurement arguments
        fwhmx_factor = \
            self._database['ImgROIXUpdateWithFWHMFactor-RB']['value']
        fwhmy_factor = \
            self._database['ImgROIYUpdateWithFWHMFactor-RB']['value']
        roi_with_fwhm = \
            self._database['ImgROIUpdateWithFWHM-Sts']['value']

        # create measurement objects
        self._meas = Measurement(
            const.devname,
            fwhmx_factor=fwhmx_factor, fwhmy_factor=fwhmy_factor,
            roi_with_fwhm=roi_with_fwhm)

        # print info about the IOC
        dbase = self._database
        _util.print_ioc_banner(
            ioc_name='BL ImgProc IOC',
            db=dbase,
            description='Image Processing IOC (FAC)',
            version=dbase['ImgVersion-Cte']['value'],
            prefix=const.devname)

        self._meas.callback = self.update_driver

    @property
    def const(self):
        """."""
        return self._const

    @property
    def driver(self):
        """."""
        return self._driver

    @driver.setter
    def driver(self, value):
        """."""
        self._driver = value

    @property
    def meas(self):
        """."""
        return self._meas

    @property
    def heartbeat(self):
        """."""
        return self._heartbeat

    def increment_heartbeat(self):
        """."""
        self._heartbeat += 1

    def process(self, interval):
        """Run continuously in the main thread."""
        # update heartbeat
        self.increment_heartbeat()
        self._write_pv('ImgTimestampUpdate-Mon', _time.time())

        # if enabled, check if image acquisition is not working and set it
        if App.CHECK_IMG_ACQUIRE:
            self._check_acquisition_timeout()

        _time.sleep(interval)

    def write(self, reason, value):
        """Write value in objects and database."""
        if not reason.endswith('-SP') and not reason.endswith('-Sel'):
            _log.warning('PV %s is not writable!', reason)
            return False

        res = self._write_roi(reason, value)
        if res is not None:
            return res

        res = self._write_fwhm_factor(reason, value)
        if res is not None:
            return res

        res = self._write_update_roi_with_fwhm(reason, value)
        if res is not None:
            return res

        return True

    def init_driver(self):
        """Initialize PVs at startup."""
        # NOTE: this method has the same struct as _update_driver.
        # maybe they should be unified.
        for pvname, attr in App._INIT_PVS_2_IMGFIT.items():
            if self.meas.update_success == self.meas.UPDATE_SUCCESS:
                # get image attribute value
                value = self._conv_imgattr2value(attr)
                # update epics db successfully
                if value is not None:
                    self._write_pv(pvname, value)
                else:
                    msg = f'PV {pvname} could not be initialized!'
                    _log.warning(msg)
            else:
                # update epics db failure
                self._write_pv(pvname, success=False)
                # update Log
                self._write_log(self.meas.update_success)

    def update_driver(self):
        """Update all parameters at every image PV callback."""
        self._timestamp_last_update = _time.time()

        invalid_fitx, invalid_fity = [False]*2
        for pvname, attr in App._MON_PVS_2_IMGFIT.items():

            # check if is roi_rb and if it needs updating
            if pvname in ('ImgROIX-RB', 'ImgROIY-RB'):
                if not self.meas.update_roi_with_fwhm:
                    continue

            # get image attribute value
            value = self._conv_imgattr2value(attr)
            if value is None:
                msg = f'PV {pvname} could not be updated!'
                _log.warning(msg)
                continue

            # check if fit is valid and update value
            invalid_fit, new_value = self._check_invalid_fit(pvname, value)
            invalid_fitx |= invalid_fit if 'XFit' in pvname else False
            invalid_fity |= invalid_fit if 'YFit' in pvname else False

            # update epics db
            if self.meas.update_success == self.meas.UPDATE_SUCCESS:
                self._write_pv(pvname, new_value)
            else:
                self._write_pv(pvname, success=False)

<<<<<<< HEAD
        if invalid_fitx:
            self._write_log('Invalid XFit')
        if invalid_fity:
            self._write_log('Invalid YFit')
        if not self.meas.update_success:
=======
        if self.meas.update_success != self.meas.UPDATE_SUCCESS:
>>>>>>> 6077a393
            # update Log
            self._write_log(self.meas.update_success)

    def _check_acquisition_timeout(self):
        """."""
        interval = _time.time() - self._timestamp_last_update
        if self.meas.acquisition_timeout(interval):
            # NOTE: this set_acquire is a long process. should we run it
            # in a unique thread?
            self._write_log('DVF Image update timeout!')
            self.meas.set_acquire()
            self._timestamp_last_update = _time.time()

    def _check_invalid_fit(self, pvname, value):
        """."""
        if 'XFit' in pvname:
            invalid_fit = self.meas.image2dfit.fitx.invalid_fit:
        elif 'YFit' in pvname:
            invalid_fit = self.meas.image2dfit.fity.invalid_fit:
        elif 'FitAngle' in pvname:
            invalid_fit = \
                self.meas.image2dfit.fitx.invalid_fit or \
                self.meas.image2dfit.fity.invalid_fit
        else:
            invalid_fit = False

        if invalid_fit:
            new_value = 0
        else:
            new_value = value
        return invalid_fit, new_value

    def _create_meas(self):
        # build arguments
        fwhmx_factor = \
            self._database['ImgFitXUpdateROIWithFWHMFactor-SP']['value']
        fwhmy_factor = \
            self._database['ImgFitYUpdateROIWithFWHMFactor-SP']['value']
        roi_with_fwhm = \
            self._database['ImgFitUpdateROIWithFWHM-Sts']['value']

        # create object
        self._meas = Measurement(
            self._const.devname,
            fwhmx_factor=fwhmx_factor, fwhmy_factor=fwhmy_factor,
            roi_with_fwhm=roi_with_fwhm)

        # add callback
        self._meas.callback = self.update_driver

    def _write_pv(self, pvname, value=None, success=True):
        """."""
        if success:
            self._driver.setParam(pvname, value)
            _log.debug('{}: updated'.format(pvname))
            self._driver.updatePV(pvname)
            self._driver.setParamStatus(
                pvname, _Alarm.NO_ALARM, _Severity.NO_ALARM)
        else:
            self._driver.setParamStatus(
                pvname, _Alarm.TIMEOUT_ALARM, _Severity.INVALID_ALARM)

    def _write_log(self, message, success=True):
        """."""
        message += f' (heartbeat {self.heartbeat})'
        self._write_pv('ImgLog-Mon', message, success)

    def _write_pv_sp_rb(self, reason, value):
        # update SP
        self._write_pv(reason, value)

        reason = reason.replace('-SP', '-RB')
        reason = reason.replace('-Sel', '-Sts')

        # update RB
        self._write_pv(reason, value)

    def _write_roi(self, reason, value):
        if reason not in ('ImgROIX-SP', 'ImgROIY-SP'):
            return None
        if 'X' in reason:
            self.meas.set_roix(value)
        else:
            self._meas.set_roiy(value)

        if self.meas.update_success == self.meas.UPDATE_SUCCESS:
            self._write_pv_sp_rb(reason, value)
            self._write_pv('ImgLog-Mon', self.meas.update_success)
            return True
        else:
            msg = '{}: could not write value {}'.format(reason, value)
            self._driver.setParam('ImgLog-Mon', value)
            _log.debug(msg)
            self._driver.updatePV('ImgLog-Mon')
            self._driver.setParamStatus(
                reason, _Alarm.TIMEOUT_ALARM, _Severity.INVALID_ALARM)
            return False

    def _write_fwhm_factor(self, reason, value):
        if reason not in (
                'ImgROIXUpdateWithFWHMFactor-SP',
                'ImgROIYUpdateWithFWHMFactor-SP'
                ):
            return None
        if 'X' in reason:
            self.meas.fwhmx_factor = value
        else:
            self.meas.fwhmy_factor = value
        self._write_pv_sp_rb(reason, value)

        return True

    def _write_update_roi_with_fwhm(self, reason, value):
        """."""
        if reason not in ('ImgROIUpdateWithFWHM-Sel'):
            return None
        self.meas.update_roi_with_fwhm = value
        self._write_pv_sp_rb(reason, value)

        return True

    def _conv_imgattr2value(self, attr):
        value = self.meas.image2dfit
        if value is None:
            # image2dfit object anomalously not created yet!
            return None
        if isinstance(attr, tuple):
            for obj in attr:
                value = getattr(value, obj)
        else:
            value = getattr(value, attr)
        return value<|MERGE_RESOLUTION|>--- conflicted
+++ resolved
@@ -200,15 +200,11 @@
             else:
                 self._write_pv(pvname, success=False)
 
-<<<<<<< HEAD
         if invalid_fitx:
             self._write_log('Invalid XFit')
         if invalid_fity:
             self._write_log('Invalid YFit')
-        if not self.meas.update_success:
-=======
         if self.meas.update_success != self.meas.UPDATE_SUCCESS:
->>>>>>> 6077a393
             # update Log
             self._write_log(self.meas.update_success)
 
