"""Main application."""

import time as _time
import numpy as _np
from collections import deque as _deque
from collections import namedtuple as _namedtuple

from pcaspy import Alarm as _Alarm
from pcaspy import Severity as _Severity

# import as_ps.pvs as _pvs
import siriuspy as _siriuspy
import siriuspy.util as _util

# Coding guidelines:
# =================
# 01 - pay special attention to code readability
# 02 - simplify logic as much as possible
# 03 - unroll expressions in order to simplify code
# 04 - dont be afraid to generate seemingly repetitive flat code
#      (they may be easier to read!)
# 05 - 'copy and paste' is your friend and it allows you to code 'repeatitive'
#      (but clearer) sections fast.
# 06 - be consistent in coding style (variable naming, spacings, prefixes,
#      suffixes, etc)

__version__ = _util.get_last_commit_hash()


class App:
    """Responsible for updating the IOC database.

    Update values and parameters such as alarms.

    Issues 2 threads:
        - thread to queue all request to devices underneath it.
        - thread to enqueue a read request for each device (10 Hz per dev)
    """

    Operation = _namedtuple('Operation', 'function, kwargs')

    def __init__(self, driver, bbblist, database, prefix):
        """Create Power Supply controllers."""
        # self._devices = devices
        self._driver = driver
        # Mapping device to bbb
        self._bbblist = bbblist
        # Map psname to bbb
        self._bbb_devices = dict()
        for bbb in self.bbblist:
            for psname in bbb.psnames:
                self._bbb_devices[psname] = bbb
        self._op_deque = _deque()
        self._scan_interval = 0.1
        self.scan = True

        # Read Constants
        for psname, bbb in self._bbb_devices.items():
            version = bbb[psname].read('Version-Cte')
            reason = psname + ':Version-Cte'
            self.driver.setParam(reason, version)
        self.driver.updatePVs()

        # Print info about the IOC
        _siriuspy.util.print_ioc_banner(
            ioc_name='BeagleBone',
            # db=App.pvs_database[_pvs._PREFIX],
            db=database[prefix],
            description='BeagleBone Power Supply IOC',
            version=__version__,
            prefix=prefix)
        _siriuspy.util.save_ioc_pv_list('as-ps',
                                        ('',
                                         prefix),
                                        database[prefix])

    @property
    def driver(self):
        """Pcaspy driver."""
        return self._driver

    @property
    def bbblist(self):
        """BBBs."""
        return self._bbblist

    def process(self, interval):
        """Process method."""
        if self._op_deque:
            op = self._op_deque.popleft()
            if op.kwargs:
                op.function(**op.kwargs)
            else:
                op.function()
        _time.sleep(0.01)

    def read(self, reason):
        """Read from database."""
        print("[{:.2s}] - {:.32s} = {:.50s}".format(
            'R ', reason, str(self.driver.getParam(reason))))
        return None

    def write(self, reason, value):
        """Enqueue write request."""
        split = reason.split(':')
        device = ':'.join(split[:2])
        field = split[-1]
        op = App.Operation(
            self._write,
            {'device_name': device, 'field': field, 'value': value})
        self._op_deque.appendleft(op)
        return

    def _write(self, device_name, field, value):
        """Write value to device field."""
        bbb = self._bbb_devices[device_name]
        reason = device_name + ':' + field
        if bbb.set(device_name, field, value):
            if isinstance(value, _np.ndarray):
                print("[{:.2s}] - {:.32s}".format('W ', reason))
            else:
                print("[{:.2s}] - {:.32s} = {:50s}".format(
                    'W ', reason, str(value)))
            self.driver.setParamStatus(
                reason, _Alarm.NO_ALARM, _Severity.NO_ALARM)
        else:
            print("[{:.2s}] - {:.32s} = {:.50s} - SERIAL ERROR".format(
                'W ', reason, str(value)))
            self.driver.setParamStatus(
                reason, _Alarm.TIMEOUT_ALARM, _Severity.INVALID_ALARM)
        self.driver.setParam(reason, value)
        self.driver.updatePVs()
        return

    def _set_fields(self, device_name, fields_dict):
        """Update fields of db.

        `fields` is a dict with fields as key
        """
        for field, value in fields_dict.items():
            reason = device_name + ':' + field
            self.driver.setParam(reason, value)
            self.driver.setParamStatus(
                reason, _Alarm.NO_ALARM, _Severity.NO_ALARM)

<<<<<<< HEAD
    def _set_fields_invalid(self, device_name, fields_list):
        """Set fields to invalid."""
        for field in fields_list:
            reason = device_name + ':' + field
            self.driver.setParamStatus(
                reason, _Alarm.TIMEOUT_ALARM, _Severity.INVALID_ALARM)

    def _set_device_setpoints(self, device_name, device):
        fields = dict()
        fields.update(device.read_setpoints())
        fields.update(device.read_status())
        self._set_fields(device_name, fields)

    def _set_device_variables(self, device_name, device):
        variables = device.read_ps_variables()
        if not device.connected:
            self._set_fields_invalid(device_name, device.database.keys())
        elif device.connected and variables is not None:
            self._set_fields(device_name, variables)
=======
        # Read from serial
        vars = dev.read_ps_variables()
        conn = dev.connected
        if not conn:
            for field in dev.database:
                reason = device_name + ':' + field
                print("[{:.2s}] - {:.32s} - SERIAL ERROR".format(
                    'RA', reason))
                self.driver.setParamStatus(
                    reason, _Alarm.TIMEOUT_ALARM, _Severity.INVALID_ALARM)
        elif conn and vars is not None:
            for field, value in vars.items():
                reason = device_name + ':' + field
                self.driver.setParam(reason, value)
                self.driver.setParamStatus(
                    reason, _Alarm.NO_ALARM, _Severity.NO_ALARM)
>>>>>>> 63abdc4d
        else:
            # Log
            pass

    def _scan_pru(self, pru):
        # Scan PRU
        if pru.sync_mode == pru._SYNC_ON:
            self._scan_interval = 1
        else:
            self._scan_interval = 0.1

    def scan_bbb(self, bbb):
        """Scan devices and PRU."""
        self._scan_pru(bbb.pru)
        for psname, ps in bbb.power_supplies.items():
            self._set_device_setpoints(psname, ps)
            self._set_device_variables(psname, ps)
        self.driver.updatePVs()
        return

    def enqueue_scan(self):
        """Enqueue read methods run as a thread."""
        while self.scan:
            print('enqueuing')
            for bbb in self.bbblist:
                op = App.Operation(self.scan_bbb, {'bbb': bbb})
                self._op_deque.append(op)
            # _time.sleep(1/len(self.devices))
            _time.sleep(self._scan_interval)<|MERGE_RESOLUTION|>--- conflicted
+++ resolved
@@ -143,7 +143,6 @@
             self.driver.setParamStatus(
                 reason, _Alarm.NO_ALARM, _Severity.NO_ALARM)
 
-<<<<<<< HEAD
     def _set_fields_invalid(self, device_name, fields_list):
         """Set fields to invalid."""
         for field in fields_list:
@@ -163,24 +162,6 @@
             self._set_fields_invalid(device_name, device.database.keys())
         elif device.connected and variables is not None:
             self._set_fields(device_name, variables)
-=======
-        # Read from serial
-        vars = dev.read_ps_variables()
-        conn = dev.connected
-        if not conn:
-            for field in dev.database:
-                reason = device_name + ':' + field
-                print("[{:.2s}] - {:.32s} - SERIAL ERROR".format(
-                    'RA', reason))
-                self.driver.setParamStatus(
-                    reason, _Alarm.TIMEOUT_ALARM, _Severity.INVALID_ALARM)
-        elif conn and vars is not None:
-            for field, value in vars.items():
-                reason = device_name + ':' + field
-                self.driver.setParam(reason, value)
-                self.driver.setParamStatus(
-                    reason, _Alarm.NO_ALARM, _Severity.NO_ALARM)
->>>>>>> 63abdc4d
         else:
             # Log
             pass
