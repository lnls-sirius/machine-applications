--- conflicted
+++ resolved
@@ -42,11 +42,7 @@
     """Return the database set, one for each prefix."""
     db = {}
     for bbb in bbblist:
-<<<<<<< HEAD
-        dev_db = bbb._e2s_controller.database
-=======
         dev_db = bbb.e2s_controller.database
->>>>>>> f451dd99
         for field in dev_db:
             for psname in bbb.psnames:
                 db[psname + ':' + field] = _deepcopy(dev_db[field])
