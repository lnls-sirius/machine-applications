--- conflicted
+++ resolved
@@ -104,19 +104,10 @@
     bbblist = list()
     dbset = dict()
     for bbbname in bbbnames:
-<<<<<<< HEAD
-        bbb, db = BBBFactory.create(bbbname=bbbname, simulate=simulate)
+        bbb, db = BBBFactory.create(bbbname=bbbname, simulate=simulate, eth=eth)
         bbblist.append(bbb)
         dbset.update(db)
 
-=======
-        bbb, db = BBBFactory.create(bbbname=bbbname, simulate=simulate, eth=eth)
-        bbblist.append(bbb)
-        dbset.update(db)
-    # What if serial is not running?
-    # devlist = get_devices(bbblist, simulate=simulate)
-    # dbset = get_database_set(bbblist)
->>>>>>> 9af8dd9c
     dbset = {_PREFIX: dbset}
 
     # Check if IOC is already running
