--- conflicted
+++ resolved
@@ -73,16 +73,8 @@
     _signal.signal(_signal.SIGINT, _stop_now)
     _signal.signal(_signal.SIGTERM, _stop_now)
 
-<<<<<<< HEAD
     _util.configure_log_file()
 
-    # define IOC and initializes it
-    _main.App.init_class(bbblist, simulate=simulate)
-
-    # check if IOC is already running
-    p = next(iter(_main.App.pvs_database.keys()))
-    pvname = _pvs._PREFIX + next(iter(_main.App.pvs_database[p].keys()))
-=======
     # Create BBBs
     bbbs = dict()
     devices = dict()
@@ -98,7 +90,6 @@
     # Check if IOC is already running
     pvname = \
         _PREFIX + list(devices[list(devices)[0]].database)[0]
->>>>>>> 065262d2
     running = _util.check_pv_online(
         pvname=pvname, use_prefix=False, timeout=0.5)
     if running:
