--- conflicted
+++ resolved
@@ -73,12 +73,8 @@
         self.i_diag_code = self.i_drive.get_diagnostic_code()
         self.i_is_moving = False
         #drive s variables
-<<<<<<< HEAD
         self.s_resolver_gap = self.s_drive.get_resolver_position()
         self.s_target_velocity = self.s_drive.get_max_velocity()
-=======
-        self.s_target_position = self.s_drive.get_target_position()
->>>>>>> b9eda44d
         self.s_resolver_phase = self.s_drive.get_resolver_position()
         self.s_encoder_phase = self.s_drive.get_encoder_position()
         self.s_diag_code = self.s_drive.get_diagnostic_code()
@@ -479,7 +475,6 @@
                         logger.error('Could not get diagnostic code')
                         self.stop_event.set()
                     else:
-<<<<<<< HEAD
                         if a_diagnostic_code == b_diagnostic_code == 'A211':
                             bsmp_enable_message = bsmp_send(_cte.BSMP_WRITE, variableID=_cte.START_CH_AB, value=val).encode()
                             with socket.socket(socket.AF_INET, socket.SOCK_STREAM) as s:
@@ -502,16 +497,6 @@
                                 f'Start signal not send due to diagnostic code Drive A code:\
                                     {a_diagnostic_code}, Drive B code:{b_diagnostic_code}'
                             return False
-=======
-                        self.stop_event.set()
-                        logger.error(
-                            f'Start signal not send due to diagnostic code Drive A code:\
-                                {a_diagnostic_code},\Drive B code:{b_diagnostic_code}')
-                        self.soft_drive_message = \
-                            f'Start signal not send due to diagnostic code Drive A code:\
-                                {a_diagnostic_code}, Drive B code:{b_diagnostic_code}'
-                        return False
->>>>>>> b9eda44d
                 else:
                     self.stop_event.set()
                     logger.error('Gap movement not started because one or more conditions have not been met.\
