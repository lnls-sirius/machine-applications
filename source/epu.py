--- conflicted
+++ resolved
@@ -39,10 +39,6 @@
         self.stop_event = threading.Event()
         self.stop_event.set()
         self._epu_lock = threading.RLock()
-<<<<<<< HEAD
-        self.monitor_phase_movement_thread = Thread(target=self.monitor_phase_movement)
-        self.standstill_monitoring_thread = Thread(target=self.standstill_monitoring)
-=======
         self.monitor_phase_movement_thread = Thread(
             target=self.monitor_phase_movement,
             daemon=True
@@ -51,7 +47,6 @@
             target=self.standstill_phase_monitoring,
             daemon=True
             )
->>>>>>> d20bbe76
         self.standstill_phase_monitoring_thread.setDaemon(True)
 
         # init functions
@@ -59,8 +54,6 @@
         self.standstill_monitoring_thread.start()
         self.monitor_phase_movement_thread.start()
 
-<<<<<<< HEAD
-=======
     def update(self):
         try:
             # drive a variables
@@ -114,7 +107,6 @@
         except Exception:
             pass
 
->>>>>>> d20bbe76
     def init_variables_scope(self):
         # drive a variables
         self.a_target_position = self.a_drive.get_target_position()
@@ -187,7 +179,6 @@
                         velocity = self.a_drive.get_act_velocity(False)
                         c+=1
                         count +=1
-<<<<<<< HEAD
                     # print(f'Gap: {self.gap};\
                     #     Velocidade da gap: {velocity}\
                     #         count = {count}')
@@ -198,18 +189,6 @@
                         print(count, end-start, count/(end-start))
                 self.gap_start_event.clear()
                 self.stop_event.set()
-=======
-                    self.gap_is_moving = self.a_drive.get_movement_status(False)
-                    count = 1    
-                    timeout -= 1
-                    self.moving_gap_monitoring_update_count +=1
-                    end = time.time()
-                self.moving_gap_monitoring_update_rate = (
-                    self.moving_gap_monitoring_update_count/(end-start)
-                )
-                self.gap_is_moving = 0
-                return self.gap_is_moving
->>>>>>> d20bbe76
             except Exception as e:
                 logger.exception('Could not moving update')
                 print(e)
@@ -385,15 +364,8 @@
                         return False
 
             else:
-<<<<<<< HEAD
                 with self.stop_event.clear():
                     bsmp_enable_message = bsmp_send(BSMP_WRITE, variableID=ENABLE_CH_AB, value=val).encode()
-=======
-                if not self.gap_halt_release_status():
-                    bsmp_enable_message = bsmp_send(
-                        _cte.BSMP_WRITE, variableID=_cte.ENABLE_CH_AB,
-                        value=val).encode()
->>>>>>> d20bbe76
                     with socket.socket(socket.AF_INET, socket.SOCK_STREAM) as s:
                         s.settimeout(.1)
                         s.connect((_cte.beaglebone_addr, _cte.io_port))
@@ -463,7 +435,6 @@
             return False
         else:
             with self._epu_lock:
-<<<<<<< HEAD
                 with self.stop_event.clear():
                     if self.gap_check_for_move():
                         a_diagnostic_code = self.a_drive.get_diagnostic_code()
@@ -489,40 +460,10 @@
                                 f'Start signal not send due to diagnostic code Drive A code:\
                                     {self.a_drive.diagnostic_code}, Drive B code:{self.b_drive.diagnostic_code}'
                             return False
-=======
-                if self.gap_check_for_move():
-                    a_diagnostic_code = self.a_drive.get_diagnostic_code()
-                    b_diagnostic_code = self.b_drive.get_diagnostic_code()
-                    if a_diagnostic_code == b_diagnostic_code == 'A211':
-                        bsmp_enable_message = bsmp_send(
-                            _cte.BSMP_WRITE, variableID=_cte.START_CH_AB,
-                            value=val).encode()
-                        with socket.socket(socket.AF_INET, socket.SOCK_STREAM) as s:
-                            s.settimeout(.1)
-                            s.connect((_cte.beaglebone_addr, _cte.io_port))
-                            s.sendall(bsmp_enable_message)
-                            self.gap_is_moving = 1
-                            self.monitor_gap_movement_thread.start()
-                            time.sleep(.01) # magic number
-                            while True:
-                                data = s.recv(16)
-                                if not data: break
-                                return data
->>>>>>> d20bbe76
                     else:
                         logger.error('Gap movement not started because one or more conditions have not been met.\
                                     Check log for more information.')
                         return False
-<<<<<<< HEAD
-=======
-                else:
-                    logger.error(
-                        "Gap movement not started because one "
-                        "or more conditions have not been met. "
-                        "Check log for more information."
-                        )
-                    return False
->>>>>>> d20bbe76
 
     def gap_enable_status(self) -> bool:
         bsmp_enable_message = bsmp_send(
@@ -667,7 +608,6 @@
             self.soft_drive_message = 'Enbale argument must be boolean'
         else:
             if val:
-<<<<<<< HEAD
                 i_diagnostic_code = self.i_drive.get_diagnostic_code()
                 s_diagnostic_code = self.s_drive.get_diagnostic_code()
                 if i_diagnostic_code == s_diagnostic_code == 'A010':
@@ -689,32 +629,6 @@
                         f'Relese Halt signal not send due to diagnostic code Drive I code:\
                             {self.i_drive.diagnostic_code}, Drive S code:{self.s_drive.diagnostic_code}'
                     return False
-=======
-                with self._epu_lock:
-                    i_diagnostic_code = self.i_drive.get_diagnostic_code()
-                    s_diagnostic_code = self.s_drive.get_diagnostic_code()
-                    if i_diagnostic_code == s_diagnostic_code == 'A010':
-                        bsmp_enable_message = bsmp_send(
-                            _cte.BSMP_WRITE, variableID=_cte.HALT_CH_SI,
-                            value=val).encode()
-                        with socket.socket(socket.AF_INET, socket.SOCK_STREAM) as s:
-                            s.settimeout(.1)
-                            s.connect((_cte.beaglebone_addr, _cte.io_port))
-                            s.sendall(bsmp_enable_message)
-                            time.sleep(.01) # magic number
-                            while True:
-                                data = s.recv(16)
-                                if not data: break
-                                return data
-                    else:
-                        logger.error(
-                            f'Relese Halt signal not send due to diagnostic code Drive I code:\
-                                {self.i_drive.diagnostic_code},\Drive S code:{self.s_drive.diagnostic_code}')
-                        self.soft_drive_message = \
-                            f'Relese Halt signal not send due to diagnostic code Drive I code:\
-                                {self.i_drive.diagnostic_code}, Drive S code:{self.s_drive.diagnostic_code}'
-                        return False
->>>>>>> d20bbe76
             else:
                 bsmp_enable_message = bsmp_send(
                     _cte.BSMP_WRITE, variableID=_cte.HALT_CH_SI,
