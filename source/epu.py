--- conflicted
+++ resolved
@@ -1001,9 +1001,5 @@
     def turn_on_all(self):
         self.gap_turn_on()
         time.sleep(1)
-<<<<<<< HEAD
         self.phase_turn_on()
-=======
-        self.phase_turn_on()
-
->>>>>>> a14f3a86
+
