--- conflicted
+++ resolved
@@ -142,7 +142,6 @@
                 update_count = 0
 
                 while self.gap_start_event.is_set():
-<<<<<<< HEAD
 
                     self.gap = self.a_drive.get_encoder_position(False)
                     self.callback_update()
@@ -151,16 +150,6 @@
 
                     if abs(self.gap - self.gap_target) < .005: # this number was choosen arbitrarily
 
-=======
-                    c = 0
-                    while c<20:
-                        self.gap = self.a_drive.get_encoder_position(False)
-                        self.callback_update()
-                        print(self.gap, self.gap_is_moving)
-                        c+=1
-                        count +=1
-                    if abs(self.gap - self.gap_target) < .005:
->>>>>>> 298eec47
                         end = time.time()
                         self.gap_is_moving = 0
                         self.gap_start_event.clear()
@@ -197,7 +186,6 @@
                 update_count = 0
 
                 while self.phase_start_event.is_set():
-<<<<<<< HEAD
 
                     self.phase = self.i_drive.get_encoder_position(False)
                     self.callback_update()
@@ -206,16 +194,6 @@
 
                     if abs(self.phase - self.phase_target) < .005: # this number was choosen arbitrarily
 
-=======
-                    c = 0
-                    while c<20:
-                        self.phase = self.i_drive.get_encoder_position(False)
-                        self.callback_update()
-                        c+=1
-                        count +=1
-                    # print(f'Fase: {self.phase}')
-                    if abs(self.phase - self.phase_target) < .005:
->>>>>>> 298eec47
                         end = time.time()
                         self.phase_is_moving = 0
                         self.phase_start_event.clear()
@@ -461,11 +439,7 @@
 
     def phase_set_velocity(self, target_velocity: float):
         self.stop_event.clear()
-        if (
-            _cte.minimum_velo_mm_per_min
-            <= target_velocity
-            <= _cte.maximum_velo_mm_per_min
-            ):
+        if 50 <= target_velocity <= 500:
             try:
                 self.i_drive.set_target_velocity(target_velocity)
                 self.s_drive.set_target_velocity(target_velocity)
@@ -492,11 +466,7 @@
                     self.phase_target = None
                     raise e
         else:
-            logger.info(
-                'Veloxity must be between {} mm/s and {} mm/s'.format(
-                    _cte.minimum_velo_mm_per_min,
-                    _cte.maximum_velo_mm_per_min)
-                    )
+            logger.info('Veloxity must be between 50 mm/s and 500 mm/s')
 
     def phase_check_for_move(self) -> bool:
         drive_i_max_velocity = self.i_drive.get_max_velocity()
