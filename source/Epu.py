
import toml, logging, EcoDrive
from pydantic import BaseModel
from typing import Optional
from utils import *

logger = logging.getLogger('__name__')
<<<<<<< HEAD
logging.basicConfig(filename='/tmp/EpuClass.log', filemode='w', level=logging.DEBUG, format='%(asctime)s - %(name)s - %(levelname)s - %(message)s', datefmt='%d-%b-%y %H:%M:%S')

class EpuConfig(BaseModel):
    MINIMUN_GAP: float
    MAXIMUM_GAP: float
    MINIMUM_PHASE: float
    MAXIMUM_PHASE: float
    SERIAL_PORT: str
    A_DRIVE_ADDRESS: int
    B_DRIVE_ADDRESS: int
    I_DRIVE_ADDRESS: int
    S_DRIVE_ADDRESS: int
    BAUD_RATE: int
    ECODRIVE_LOG_FILE_PATH: str
    EPU_LOG_FILE_PATH: str

# loads config data
with open('../config/config.toml') as f:
    config = toml.load('../config/config.toml')
epu_config = EpuConfig(**config['EPU2'])
=======
logging.basicConfig(
    filename='/tmp/EpuClass.log', filemode='w', level=logging.DEBUG,
    format='%(asctime)s - %(name)s - %(levelname)s - %(message)s',
    datefmt='%d-%b-%y %H:%M:%S')
>>>>>>> 5652bfa1

class Epu():

    def __init__(self):

        self.a_drive = EcoDrive(
<<<<<<< HEAD
            serial_port=epu_config.SERIAL_PORT,
            address=epu_config.A_DRIVE_ADDRESS,
            baudrate=epu_config.BAUD_RATE,
            min_limit=epu_config.MINIMUN_GAP,
            max_limit=epu_config.MAXIMUM_GAP)
        self.b_drive = EcoDrive(
            serial_port=epu_config.SERIAL_PORT,
            address=epu_config.B_DRIVE_ADDRESS,
            baudrate=epu_config.BAUD_RATE,
            min_limit=epu_config.MINIMUN_GAP,
            max_limit=epu_config.MAXIMUM_GAP)
        self.i_drive = EcoDrive(
            serial_port=epu_config.SERIAL_PORT,
            address=epu_config.I_DRIVE_ADDRESS,
            baudrate=epu_config.BAUD_RATE,
            min_limit=epu_config.MINIMUM_PHASE,
            max_limit=epu_config.MAXIMUM_PHASE)
        self.s_drive = EcoDrive(
            serial_port=epu_config.SERIAL_PORT,
            address=epu_config.S_DRIVE_ADDRESS,
            baudrate=epu_config.BAUD_RATE,
            min_limit=epu_config.MINIMUM_PHASE,
            max_limit=epu_config.MAXIMUM_PHASE)
=======
            serial_port=constants.SERIAL_PORT,
            address=constants.A_DRIVE_ADDRESS,
            baudrate=constants.BAUD_RATE,
            min_limit=constants.MINIMUM_GAP,
            max_limit=constants.MAXIMUM_GAP)
        self.b_drive = EcoDrive(
            serial_port=constants.SERIAL_PORT,
            address=constants.B_DRIVE_ADDRESS,
            baudrate=constants.BAUD_RATE,
            min_limit=constants.MINIMUM_GAP,
            max_limit=constants.MAXIMUM_GAP)
        self.i_drive = EcoDrive(
            serial_port=constants.SERIAL_PORT,
            address=constants.I_DRIVE_ADDRESS,
            baudrate=constants.BAUD_RATE,
            min_limit=constants.MINIMUM_PHASE,
            max_limit=constants.MAXIMUM_PHASE)
        self.s_drive = EcoDrive(
            serial_port=constants.SERIAL_PORT,
            address=constants.S_DRIVE_ADDRESS,
            baudrate=constants.BAUD_RATE,
            min_limit=constants.MINIMUM_PHASE,
            max_limit=constants.MAXIMUM_PHASE)

>>>>>>> 5652bfa1

        # drive a variables
        self.a_resolver_gap = self.a_drive.get_resolver_position()
        self.a_encoder_gap = self.a_drive.get_endoder_position()
        self.a_halt_released = not self.a_drive.get_halten_status()[0]
        self.a_enable = not self.a_drive.get_halten_status()[1]
        self.a_target_position = self.a_drive.get_target_position()
        self.a_target_position_reached = self.a_drive.get_target_position_reached()
        self.a_max_velocity = self.a_drive.get_max_velocity()
        self.a_act_velocity = self.a_drive.get_act_velocity()
        self.a_diag_code = self.a_drive.get_diagnostic_code()
        self.a_is_moving = self.a_drive.get_movement_status()
        # drive b variables
        self.b_resolver_gap = self.b_drive.get_resolver_position()
        self.b_encoder_gap = self.b_drive.get_endoder_position()
        self.b_halt_released = not self.b_drive.get_halten_status()[0]
        self.b_enable = not self.b_drive.get_halten_status()[1]
        self.b_target_position = self.b_drive.get_target_position()
        self.b_target_position_reached = self.b_drive.get_target_position_reached()
        self.b_max_velocity = self.b_drive.get_max_velocity()
        self.b_act_velocity = self.a_drive.get_act_velocity()
        self.b_diag_code = self.b_drive.get_diagnostic_code()
        self.b_is_moving = self.b_drive.get_movement_status()
        # drive i variables
        self.i_resolver_phase = self.i_drive.get_resolver_position()
        self.i_encoder_phase = self.i_drive.get_endoder_position()
        self.i_halt_released = not self.i_drive.get_halten_status()[0]
        self.i_enable = not self.i_drive.get_halten_status()[1]
        self.i_target_position = self.i_drive.get_target_position()
        self.i_target_position_reached = self.i_drive.get_target_position_reached()
        self.i_max_velocity = self.i_drive.get_max_velocity()
        self.i_act_velocity = self.a_drive.get_act_velocity()
        self.i_diag_code = self.i_drive.get_diagnostic_code()
        self.i_is_moving = self.i_drive.get_movement_status()
        # drive s variables
        self.s_resolver_phase = self.s_drive.get_resolver_position()
        self.s_encoder_phase = self.s_drive.get_endoder_position()
        self.s_halt_released = not self.s_drive.get_halten_status()[0]
        self.s_enable = not self.s_drive.get_halten_status()[1]
        self.s_target_position = self.s_drive.get_target_position()
        self.s_target_position_reached = self.s_drive.get_target_position_reached()
        self.s_max_velocity = self.s_drive.get_max_velocity()
        self.s_act_velocity = self.a_drive.get_act_velocity()
        self.s_diag_code = self.s_drive.get_diagnostic_code()
        self.s_is_moving = self.s_drive.get_movement_status()
        # undulator status
        self.is_moving = self.a_is_moving or self.b_is_moving or self.i_is_moving or self.s_is_moving
        self.soft_message = ''
        # undulator gap variables
        self.gap_target = self.a_target_position
        self.gap = (self.a_encoder_gap + self.b_encoder_gap)*.5
        self.gap_velocity = (self.a_act_velocity + self.b_act_velocity)*.5
        self.gap_enable = 0
        self.phase = (self.i_encoder_phase + self.s_encoder_phase)*.5
        self.gap_halt_released = 0
        self.gap_enable_and_halt_released = self.gap_enable and self.gap_halt_released
        # undulator phase variables
        self.phase_target = self.i_target_position
        self.phase = (self.i_encoder_phase + self.s_encoder_phase)*.5
        self.phase_velocity = (self.i_act_velocity + self.s_act_velocity)*.5
        self.phase_enable = 0
        self.phase_halt_released = 0
        self.phase_enable_and_halt_released = self.phase_enable and self.phase_halt_released

        self.update_1()


    @asynch
    @schedule(.5)
    def update_1(self):
        self.gap_target = self.a_target_position
        self.gap = (self.a_encoder_gap + self.b_encoder_gap)*.5
        self.gap_enable = self.a_enable and self.b_enable
        self.gap_halt_released = self.a_halt_released and self.b_halt_released
        self.gap_enable_and_halt_released = self.gap_enable_and_halt_released and self.gap_halt_released

        self.phase_target = (self.i_target_position + self.s_target_position)*.5
        self.phase = self.i_encoder_phase
        self.phase_enable = self.i_enable and self.s_enable
        self.phase_halt_released = self.i_halt_released and self.s_halt_released
        self.phase_enable_and_halt_released = self.phase_enable_and_halt_released and self.phase_halt_released

    @asynch
    @schedule(.5)
    def update_1(self):      
        self.a_resolver_gap = self.a_drive.get_resolver_position()
        self.a_encoder_gap = self.a_drive.endoder_position()
        self.b_resolver_gap = self.b_drive.get_resolver_position()
        self.b_encoder_gap = self.b_drive.endoder_position()
        self.i_resolver_phase = self.i_drive.get_resolver_position()
        self.i_resolver_phase = self.i_drive.endoder_position()
        self.s_resolver_gap = self.s_drive.get_resolver_position()
        self.s_encoder_gap = self.s_drive.endoder_position()

    # Gap stuff

    def gap_get_setpoint(self) -> float:
        try:
            a_target = self.a_drive.get_target_position()
            b_target = self.b_drive.get_target_position()
        except:
            logger.exception()
        else:
            if a_target == b_target:
                return a_target
            else:
                self.b_drive.set_target_position(a_target)

<<<<<<< HEAD
    def gap_set(self, target_gap: float) -> float:
        if not (epu_config.MINIMUN_GAP < target_gap < epu_config.MAXIMUM_GAP):
            logger.error(f'Gap valeu given, ({target_gap}), is out of range.')
            print(f'Gap value given, ({target_gap}), is out of range.')
=======
    def set_gap(self, target_gap: float):
        if not (constants.MINIMUM_GAP < target_gap < constants.MAXIMUM_GAP):
            logger.error(f'Tried to set gap out of the limits ({target_gap}).')
            print('Gap out of the limits.')
>>>>>>> 5652bfa1
            return None
        else:
            try:
                self.a_drive.set_target_position(target_gap)
                self.b_drive.set_target_position(target_gap)
            except Exception:
                logger.exception('Exception raised while trying to set gap.')
                return None
            else:
                try:
                    a_target_pos_read = self.a_drive.get_target_position()
                    b_target_pos_read = self.b_drive.get_target_position()
                except Exception:
                    logger.exception('Exception raised while trying to verify setted gap.')
                    return None
                else:
                    if a_target_pos_read == b_target_pos_read == target_gap:
                        return target_gap
                    else:
                        logger.error('Target position read is different from target position setted!')
                        return None

    def gap_set_enable(self, value: int):
        if not (self.a_drive.enable_status and self.b_drive.enable_status):
            if self.a_drive.diagnostic_code == self.b_drive.diagnostic_code =='A012':
                # send enable signal logic
                self.gap_enable = value
                return True
            else:
                logger.log(f'Enable signal not send due to diagnostic code Drive A code:{self.a_drive.diagnostic_code}, Drive B code:{self.b_drive.diagnostic_code}')
                self.soft_drive_message = f'Enable signal not send due to diagnostic code Drive A code:{self.a_drive.diagnostic_code}, Drive B code:{self.b_drive.diagnostic_code}'
        else:
            logger.log('Enable signal because it was aready present.')
            self.soft_drive_message = 'Enable signal because it was aready present.'
    
    def gap_release_halt(self, value: int):
        if not (self.a_drive.enable_status and self.b_drive.enable_status):
            if self.a_drive.diagnostic_code == self.b_drive.diagnostic_code =='A010':
                # send enable signal logic
                self.gap_halt_released = value
                return value
            else:
                logger.log(f'Enable signal not send due to diagnostic code Drive A code:{self.a_drive.diagnostic_code}, Drive B code:{self.b_drive.diagnostic_code}')
                self.soft_drive_message = f'Enable signal not send due to diagnostic code Drive A code:{self.a_drive.diagnostic_code}, Drive B code:{self.b_drive.diagnostic_code}'
        else:
            logger.log('Enable signal because it was aready present.')
            self.soft_drive_message = 'Enable signal because it was aready present.'

    def gap_enable_and_release_halt(self, value: int):
        self.gap_enable(value)
        self.gap_release_halt(value)

    def gap_check_for_move(self) -> bool:
        drive_a_max_velocity = self.a_drive.get_max_velocity()
        drive_b_max_velocity = self.b_drive.get_max_velocity()
        if drive_a_max_velocity == drive_b_max_velocity:
            drive_a_target_position = self.a_drive.get_encoder_position()
            drive_b_target_position = self.b_drive.get_encoder_position()
            if drive_a_target_position == drive_b_target_position:
                return True
            else:
                logger.warning('Movement not allowed. Drives A and B have different target positions.')
                return False
        else:
            logger.warning('Movement not allowed. Drives A and B have different maximum velocities.')
            return False

<<<<<<< HEAD
    def gap_start(self) -> bool:
        if self.gap_check_for_move():
            # start
            return True
        else:
            logger.error('Gap movement not started because one or more conditions have not been met. Check log for more information.')
            return False

    # Phase stuff

    def phase_get_setpoint(self) -> float:
        try:
            a_target = self.i_drive.get_target_position()
            b_target = self.s_drive.get_target_position()
        except:
            logger.exception()
        else:
            if a_target == b_target:
                return a_target
            else:
                self.s_drive.set_target_position(a_target)

    def phase_set(self, target_phase: float) -> float:
        if not (epu_config.MINIMUN_phase < target_phase < epu_config.MAXIMUM_phase):
            logger.error(f'phase valeu given, ({target_phase}), is out of range.')
            print(f'phase valeu given, ({target_phase}), is out of range.')
=======
    def set_phase(self, target_phase: float):
        if not (constants.MINIMUM_PHASE < target_phase < constants.MAXIMUM_PHASE):
            logger.error(f'Tried to set phase out of the limits ({target_phase}).')
            print('Phase  out of the limits.')
>>>>>>> 5652bfa1
            return None
        else:
            try:
                self.i_drive.set_target_position(target_phase)
                self.s_drive.set_target_position(target_phase)
            except Exception:
                logger.exception('Exception raised while trying to set phase.')
                return None
            else:
                try:
                    a_target_pos_read = self.i_drive.get_target_position()
                    b_target_pos_read = self.s_drive.get_target_position()
                except Exception:
                    logger.exception('Exception raised while trying to verify setted phase.')
                    return None
                else:
                    if a_target_pos_read == b_target_pos_read == target_phase:
                        return target_phase
                    else:
                        logger.error('Target position read is different from target position setted!')
                        return None

<<<<<<< HEAD
    def phase_set_enable(self, value: int):
        if not (self.i_drive.enable_status and self.s_drive.enable_status):
            if self.i_drive.diagnostic_code == self.s_drive.diagnostic_code =='A012':
                # send enable signal logic
                self.phase_enable = value
                return True
            else:
                logger.log(f'Enable signal not send due to diagnostic code Drive A code:{self.i_drive.diagnostic_code}, Drive B code:{self.s_drive.diagnostic_code}')
                self.soft_drive_message = f'Enable signal not send due to diagnostic code Drive A code:{self.i_drive.diagnostic_code}, Drive B code:{self.s_drive.diagnostic_code}'
        else:
            logger.log('Enable signal because it was aready present.')
            self.soft_drive_message = 'Enable signal because it was aready present.'
    
    def phase_release_halt(self, value: int):
        if not (self.i_drive.enable_status and self.s_drive.enable_status):
            if self.i_drive.diagnostic_code == self.s_drive.diagnostic_code =='A010':
                # send enable signal logic
                self.gap_halt_released = value
                return
            else:
                logger.log(f'Enable signal not send due to diagnostic code Drive A code:{self.i_drive.diagnostic_code}, Drive B code:{self.s_drive.diagnostic_code}')
                self.soft_drive_message = f'Enable signal not send due to diagnostic code Drive A code:{self.i_drive.diagnostic_code}, Drive B code:{self.s_drive.diagnostic_code}'
        else:
            logger.log('Enable signal because it was aready present.')
            self.soft_drive_message = 'Enable signal because it was aready present.'

    def phase_enable_and_release_halt(self, value: int):
        self.phase_enable(value)
        self.phase_release_halt(value)

    def phase_check_for_move(self) -> bool:
        drive_i_max_velocity = self.i_drive.get_max_velocity()
        drive_s_max_velocity = self.s_drive.get_max_velocity()
        if drive_i_max_velocity == drive_s_max_velocity:
            drive_i_target_position = self.s_drive.get_encoder_position()
            drive_i_target_position = self.s_drive.get_encoder_position()
            if drive_i_target_position == drive_s_target_position:
                return True
            else:
                logger.warning('Movement not allowed. Drives I and S have different target positions.')
                return False
        else:
            logger.warning('Movement not allowed. Drives I and S have different maximum velocities.')
            return False

    def phase_start(self) -> bool:
        if self.phase_check_for_move():
            # start
            return True
        else:
            logger.error('Phase movement not started because one or more conditions have not been met. Check log for more information.')
            return False
=======
    def enable_gap(self, option):
        if option:
            # enable
            pass
        else:
            # disable
            pass
        return
    def release_gap_halt(self, option):
        if option:
            # release
            pass
        else:
            # halt
            pass
        pass
    def enable_release_gap(self, option):
        if option:
            # enable and release
            pass
        else:
            # disable and halt
            pass
    def start_gap(self):
        pass
    def enable_phase(self, option):
        if option:
            # enable
            pass
        else:
            # disable
            pass
        return
    def release_phase_halt(self, option):
        if option:
            # release
            pass
        else:
            # halt
            pass
        pass
    def enable_release_phase(self, option):
        if option:
            # enable and release
            pass
        else:
            # disable and halt
            pass
    def start_phase(self):
        pass
    def stop(self):
        pass

#teste = Epu(a_address=constants.drive_a_address, b_address=constants.drive_b_address,\
#        min_gap=constants.min_gap, max_gap=constants.max_gap, min_phase=constants.min_phase, max_phase=constants.max_phase)


eco_test = EcoDrive(address='21', serial_port="/dev/pts/10")
eco_test.send("BCD:21")
print(eco_test.raw_read())
print(eco_test.get_target_position())
print(eco_test.diagnostic_message())
# status
# resolver
# encoder
# target
# target_reached
# halt
# enable
# start
>>>>>>> 5652bfa1
<|MERGE_RESOLUTION|>--- conflicted
+++ resolved
@@ -1,11 +1,9 @@
-
 import toml, logging, EcoDrive
 from pydantic import BaseModel
 from typing import Optional
 from utils import *
 
 logger = logging.getLogger('__name__')
-<<<<<<< HEAD
 logging.basicConfig(filename='/tmp/EpuClass.log', filemode='w', level=logging.DEBUG, format='%(asctime)s - %(name)s - %(levelname)s - %(message)s', datefmt='%d-%b-%y %H:%M:%S')
 
 class EpuConfig(BaseModel):
@@ -26,19 +24,12 @@
 with open('../config/config.toml') as f:
     config = toml.load('../config/config.toml')
 epu_config = EpuConfig(**config['EPU2'])
-=======
-logging.basicConfig(
-    filename='/tmp/EpuClass.log', filemode='w', level=logging.DEBUG,
-    format='%(asctime)s - %(name)s - %(levelname)s - %(message)s',
-    datefmt='%d-%b-%y %H:%M:%S')
->>>>>>> 5652bfa1
 
 class Epu():
 
     def __init__(self):
 
         self.a_drive = EcoDrive(
-<<<<<<< HEAD
             serial_port=epu_config.SERIAL_PORT,
             address=epu_config.A_DRIVE_ADDRESS,
             baudrate=epu_config.BAUD_RATE,
@@ -62,32 +53,6 @@
             baudrate=epu_config.BAUD_RATE,
             min_limit=epu_config.MINIMUM_PHASE,
             max_limit=epu_config.MAXIMUM_PHASE)
-=======
-            serial_port=constants.SERIAL_PORT,
-            address=constants.A_DRIVE_ADDRESS,
-            baudrate=constants.BAUD_RATE,
-            min_limit=constants.MINIMUM_GAP,
-            max_limit=constants.MAXIMUM_GAP)
-        self.b_drive = EcoDrive(
-            serial_port=constants.SERIAL_PORT,
-            address=constants.B_DRIVE_ADDRESS,
-            baudrate=constants.BAUD_RATE,
-            min_limit=constants.MINIMUM_GAP,
-            max_limit=constants.MAXIMUM_GAP)
-        self.i_drive = EcoDrive(
-            serial_port=constants.SERIAL_PORT,
-            address=constants.I_DRIVE_ADDRESS,
-            baudrate=constants.BAUD_RATE,
-            min_limit=constants.MINIMUM_PHASE,
-            max_limit=constants.MAXIMUM_PHASE)
-        self.s_drive = EcoDrive(
-            serial_port=constants.SERIAL_PORT,
-            address=constants.S_DRIVE_ADDRESS,
-            baudrate=constants.BAUD_RATE,
-            min_limit=constants.MINIMUM_PHASE,
-            max_limit=constants.MAXIMUM_PHASE)
-
->>>>>>> 5652bfa1
 
         # drive a variables
         self.a_resolver_gap = self.a_drive.get_resolver_position()
@@ -196,17 +161,10 @@
             else:
                 self.b_drive.set_target_position(a_target)
 
-<<<<<<< HEAD
     def gap_set(self, target_gap: float) -> float:
         if not (epu_config.MINIMUN_GAP < target_gap < epu_config.MAXIMUM_GAP):
             logger.error(f'Gap valeu given, ({target_gap}), is out of range.')
             print(f'Gap value given, ({target_gap}), is out of range.')
-=======
-    def set_gap(self, target_gap: float):
-        if not (constants.MINIMUM_GAP < target_gap < constants.MAXIMUM_GAP):
-            logger.error(f'Tried to set gap out of the limits ({target_gap}).')
-            print('Gap out of the limits.')
->>>>>>> 5652bfa1
             return None
         else:
             try:
@@ -274,7 +232,6 @@
             logger.warning('Movement not allowed. Drives A and B have different maximum velocities.')
             return False
 
-<<<<<<< HEAD
     def gap_start(self) -> bool:
         if self.gap_check_for_move():
             # start
@@ -301,12 +258,6 @@
         if not (epu_config.MINIMUN_phase < target_phase < epu_config.MAXIMUM_phase):
             logger.error(f'phase valeu given, ({target_phase}), is out of range.')
             print(f'phase valeu given, ({target_phase}), is out of range.')
-=======
-    def set_phase(self, target_phase: float):
-        if not (constants.MINIMUM_PHASE < target_phase < constants.MAXIMUM_PHASE):
-            logger.error(f'Tried to set phase out of the limits ({target_phase}).')
-            print('Phase  out of the limits.')
->>>>>>> 5652bfa1
             return None
         else:
             try:
@@ -329,7 +280,6 @@
                         logger.error('Target position read is different from target position setted!')
                         return None
 
-<<<<<<< HEAD
     def phase_set_enable(self, value: int):
         if not (self.i_drive.enable_status and self.s_drive.enable_status):
             if self.i_drive.diagnostic_code == self.s_drive.diagnostic_code =='A012':
@@ -381,76 +331,4 @@
             return True
         else:
             logger.error('Phase movement not started because one or more conditions have not been met. Check log for more information.')
-            return False
-=======
-    def enable_gap(self, option):
-        if option:
-            # enable
-            pass
-        else:
-            # disable
-            pass
-        return
-    def release_gap_halt(self, option):
-        if option:
-            # release
-            pass
-        else:
-            # halt
-            pass
-        pass
-    def enable_release_gap(self, option):
-        if option:
-            # enable and release
-            pass
-        else:
-            # disable and halt
-            pass
-    def start_gap(self):
-        pass
-    def enable_phase(self, option):
-        if option:
-            # enable
-            pass
-        else:
-            # disable
-            pass
-        return
-    def release_phase_halt(self, option):
-        if option:
-            # release
-            pass
-        else:
-            # halt
-            pass
-        pass
-    def enable_release_phase(self, option):
-        if option:
-            # enable and release
-            pass
-        else:
-            # disable and halt
-            pass
-    def start_phase(self):
-        pass
-    def stop(self):
-        pass
-
-#teste = Epu(a_address=constants.drive_a_address, b_address=constants.drive_b_address,\
-#        min_gap=constants.min_gap, max_gap=constants.max_gap, min_phase=constants.min_phase, max_phase=constants.max_phase)
-
-
-eco_test = EcoDrive(address='21', serial_port="/dev/pts/10")
-eco_test.send("BCD:21")
-print(eco_test.raw_read())
-print(eco_test.get_target_position())
-print(eco_test.diagnostic_message())
-# status
-# resolver
-# encoder
-# target
-# target_reached
-# halt
-# enable
-# start
->>>>>>> 5652bfa1
+            return False