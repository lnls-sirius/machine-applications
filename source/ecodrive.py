--- conflicted
+++ resolved
@@ -1,4 +1,5 @@
 import logging
+logger = logging.getLogger(__name__)
 logger = logging.getLogger(__name__)
 import socket
 import threading
@@ -7,11 +8,6 @@
 import constants as _cte
 from utils import *
 
-<<<<<<< HEAD
-=======
-for handler in logging.root.handlers[:]:
-    logging.root.removeHandler(handler)
->>>>>>> aeeaa95a
 logging.basicConfig(
     filename='ecodrive.log', filemode='w', level=logging.INFO,
     format='%(asctime)s - %(name)s - %(levelname)s - %(message)s',
@@ -164,7 +160,6 @@
                             data += chunk.decode()
                             break
                         else: data += chunk.decode()
-<<<<<<< HEAD
                     
                     except Exception:
                         if not data:
@@ -173,15 +168,6 @@
                             
 
             if change_drive: time.sleep(.007) # makes significant difference
-=======
-
-                    except Exception as e:
-                        if data: return data.encode()
-                        else: return
-
-            if change_drive: time.sleep(.03)
-            else: time.sleep(.0005)
->>>>>>> aeeaa95a
             return data.encode()
         
     def get_resolver_position(self, change_drive = True) -> float:
