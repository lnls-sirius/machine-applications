--- conflicted
+++ resolved
@@ -7,12 +7,8 @@
 import constants as _cte
 from utils import *
 
-<<<<<<< HEAD
 for handler in logging.root.handlers[:]:
     logging.root.removeHandler(handler)
-=======
-logger = logging.getLogger('__name__')
->>>>>>> c3e50ac1
 logging.basicConfig(
     filename='ecodrive.log', filemode='w', level=logging.INFO,
     format='%(asctime)s - %(name)s - %(levelname)s - %(message)s',
