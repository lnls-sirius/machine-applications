--- conflicted
+++ resolved
@@ -155,12 +155,7 @@
 
 disable-bo-pm:
 	@printf "Disabling sirius-ioc-bo-pm services...\n"
-<<<<<<< HEAD
 	systemctl disable sirius-ioc-bo-pm-injkckr.service
-
-
-=======
->>>>>>> a804e096
 
 uninstall-bo-ma: stop-bo-ma disable-bo-ma
 	@printf "Uninstalling sirius-ioc-bo-ma services...\n"
@@ -194,7 +189,6 @@
 start-bo: start-bo-ma start-bo-pm
 uninstall-bo: uninstall-bo-ma uninstall-bo-pm
 
-<<<<<<< HEAD
 # --- TS ---
 install-ts-ma: preparation
 	@printf "Installing sirius-ioc-ts-ma services...\n"
@@ -252,18 +246,10 @@
 	systemctl daemon-reload
 	systemctl reset-failed
 
-
 install-ts: install-ts-ma install-ts-pm
 stop-ts: stop-ts-ma stop-ts-pm
 start-ts: start-ts-ma start-ts-pm
 uninstall-ts: uninstall-ts-ma uninstall-ts-pm
-
-# --- ALL ACCELERATORS ---
-install-services: install-tb install-bo install-ts
-stop: stop-tb stop-bo stop-ts
-start: start-tb start-bo start-ts
-uninstall: uninstall-tb uninstall-bo uninstall-ts
-=======
 
 # --- SI ---
 install-si-ma: preparation
@@ -332,10 +318,8 @@
 start-si: start-si-ma start-si-pm
 uninstall-si: uninstall-si-ma uninstall-si-pm
 
-
 # --- ALL ACCELERATORS ---
-install-services: install-tb install-bo install-si
-stop: stop-tb stop-bo stop-si
-start: start-tb start-bo start-si
-uninstall: uninstall-tb uninstall-bo uninstall-si
->>>>>>> a804e096
+install-services: install-tb install-bo install-ts install-si
+stop: stop-tb stop-bo stop-ts stop-si
+start: start-tb start-bo start-ts start-si
+uninstall: uninstall-tb uninstall-bo uninstall-ts uninstall-si