develop-install:
	cd as-ap-currinfo; make develop-install
	cd as-ap-opticscorr; make develop-install
	cd as-ap-posang; make develop-install
	cd as-ap-sofb; make develop-install
	cd as-ps; make develop-install
	cd as-ps-diag; make develop-install
	cd as-ti-control; make develop-install
	cd li-ap-energy; make develop-install
	cd si-ap-manaca; make develop-install
	cd as-pu-conv; make develop-install
	cd as-pu-diag; make develop-install
	cd li-ps-conv; make develop-install
	cd li-ap-diag; make develop-install
	cd si-id-conv; make develop-install
	cd as-ap-machshift; make develop-install
	cd as-rf-diag; make develop-install

<<<<<<< HEAD
develop-scripts:
	cd as-ap-currinfo; sudo make develop-scripts
	cd as-ap-injctrl; sudo make develop-scripts
	cd as-ap-opticscorr; sudo make develop-scripts
	cd as-ap-posang; sudo make develop-scripts
	cd as-ap-sofb; sudo make develop-scripts
	cd as-ps; sudo make develop-scripts
	cd as-ps-diag; sudo make develop-scripts
	cd as-ti-control; sudo make develop-scripts
	cd li-ap-energy; sudo make develop-scripts
	cd si-ap-manaca; sudo make develop-scripts
	cd as-pu-conv; sudo make develop-scripts
	cd as-pu-diag; sudo make develop-scripts
	cd li-ps-conv; sudo make develop-scripts
	cd li-ap-diag; sudo make develop-scripts
	cd si-id-conv; sudo make develop-scripts
	cd as-ap-machshift; sudo make develop-scripts
	cd as-rf-diag; sudo make develop-scripts
=======
develop-uninstall:
	cd as-ap-currinfo; make develop-uninstall
	cd as-ap-opticscorr; make develop-uninstall
	cd as-ap-posang; make develop-uninstall
	cd as-ap-sofb; make develop-uninstall
	cd as-ps; make develop-uninstall
	cd as-ps-diag; make develop-uninstall
	cd as-ti-control; make develop-uninstall
	cd li-ap-energy; make develop-uninstall
	cd si-ap-manaca; make develop-uninstall
	cd as-pu-conv; make develop-uninstall
	cd as-pu-diag; make develop-uninstall
	cd li-ps-conv; make develop-uninstall
	cd li-ap-diag; make develop-uninstall
	cd si-id-conv; make develop-uninstall
	cd as-ap-machshift; make develop-uninstall
	cd as-rf-diag; make develop-uninstall
>>>>>>> e163cf98

install:
	cd as-ap-currinfo; make install
	cd as-ap-opticscorr; make install
	cd as-ap-posang; make install
	cd as-ap-sofb; make install
	cd as-ps; make install
	cd as-ps-diag; make install
	cd as-ti-control; make install
	cd li-ap-energy; make install
	cd si-ap-manaca; make install
	cd as-pu-conv; make install
	cd as-pu-diag; make install
	cd li-ps-conv; make install
	cd li-ap-diag; make install
	cd si-id-conv; make install
	cd as-ap-machshift; make install
	cd as-rf-diag; make install

<<<<<<< HEAD
uninstall: uninstall-scripts uninstall-services

install-scripts:
	cd as-ap-currinfo; sudo make install-scripts
	cd as-ap-injctrl; sudo make install-scripts
	cd as-ap-opticscorr; sudo make install-scripts
	cd as-ap-posang; sudo make install-scripts
	cd as-ap-sofb; sudo make install-scripts
	cd as-ps; sudo make install-scripts
	cd as-ps-diag; sudo make install-scripts
	cd as-ti-control; sudo make install-scripts
	cd li-ap-energy; sudo make install-scripts
	cd si-ap-manaca; sudo make install-scripts
	cd as-pu-conv; sudo make install-scripts
	cd as-pu-diag; sudo make install-scripts
	cd li-ps-conv; sudo make install-scripts
	cd li-ap-diag; sudo make install-scripts
	cd si-id-conv; sudo make install-scripts
	cd as-ap-machshift; sudo make install-scripts
	cd as-rf-diag; sudo make install-scripts

uninstall-scripts:
	cd as-ap-currinfo; sudo make uninstall-scripts
	cd as-ap-injctrl; sudo make uninstall-scripts
	cd as-ap-opticscorr; sudo make uninstall-scripts
	cd as-ap-posang; sudo make uninstall-scripts
	cd as-ap-sofb; sudo make uninstall-scripts
	cd as-ps; sudo make uninstall-scripts
	cd as-ps-diag; sudo make uninstall-scripts
	cd as-ti-control; sudo make uninstall-scripts
	cd li-ap-energy; sudo make uninstall-scripts
	cd si-ap-manaca; sudo make uninstall-scripts
	cd as-pu-conv; sudo make uninstall-scripts
	cd as-pu-diag; sudo make uninstall-scripts
	cd li-ps-conv; sudo make uninstall-scripts
	cd li-ap-diag; sudo make uninstall-scripts
	cd si-id-conv; sudo make uninstall-scripts
	cd as-ap-machshift; sudo make uninstall-scripts
	cd as-rf-diag; sudo make uninstall-scripts

install-services:
	cd as-ap-currinfo; sudo make install-services
	cd as-ap-injctrl; sudo make install-services
	cd as-ap-opticscorr; sudo make install-services
	cd as-ap-posang; sudo make install-services
	cd as-ap-sofb; sudo make install-services
	cd as-ps; sudo make install-services
	cd as-ps-diag; sudo make install-services
	cd as-ti-control; sudo make install-services
	cd li-ap-energy; sudo make install-services
	cd si-ap-manaca; sudo make install-services
	cd as-pu-conv; sudo make install-services
	cd as-pu-diag; sudo make install-services
	cd li-ps-conv; sudo make install-services
	cd li-ap-diag; sudo make install-services
	cd si-id-conv; sudo make install-services
	cd as-ap-machshift; sudo make install-services
	cd as-rf-diag; sudo make install-services
	sudo systemctl daemon-reload

uninstall-services:
	cd as-ap-currinfo; sudo make uninstall-services
	cd as-ap-injctrl; sudo make uninstall-services
	cd as-ap-opticscorr; sudo make uninstall-services
	cd as-ap-posang; sudo make uninstall-services
	cd as-ap-sofb; sudo make uninstall-services
	cd as-ps; sudo make uninstall-services
	cd as-ps-diag; sudo make uninstall-services
	cd as-ti-control; sudo make uninstall-services
	cd li-ap-energy; sudo make uninstall-services
	cd si-ap-manaca; sudo make uninstall-services
	cd as-pu-conv; sudo make uninstall-services
	cd as-pu-diag; sudo make uninstall-services
	cd li-ps-conv; sudo make uninstall-services
	cd li-ap-diag; sudo make uninstall-services
	cd si-id-conv; sudo make uninstall-services
	cd as-ap-machshift; sudo make uninstall-services
	cd as-rf-diag; sudo make uninstall-services
	sudo systemctl daemon-reload

clean:
	cd as-ap-currinfo; sudo make clean
	cd as-ap-injctrl; sudo make clean
	cd as-ap-opticscorr; sudo make clean
	cd as-ap-posang; sudo make clean
	cd as-ap-sofb; sudo make clean
	cd as-ps; sudo make clean
	cd as-ps-diag; sudo make clean
	cd as-ti-control; sudo make clean
	cd li-ap-energy; sudo make clean
	cd si-ap-manaca; sudo make clean
	cd as-pu-conv; sudo make clean
	cd as-pu-diag; sudo make clean
	cd li-ps-conv; sudo make clean
	cd li-ap-diag; sudo make clean
	cd si-id-conv; sudo make clean
	cd as-ap-machshift; sudo make clean
	cd as-rf-diag; sudo make clean
=======
uninstall:
	cd as-ap-currinfo; make uninstall
	cd as-ap-opticscorr; make uninstall
	cd as-ap-posang; make uninstall
	cd as-ap-sofb; make uninstall
	cd as-ps; make uninstall
	cd as-ps-diag; make uninstall
	cd as-ti-control; make uninstall
	cd li-ap-energy; make uninstall
	cd si-ap-manaca; make uninstall
	cd as-pu-conv; make uninstall
	cd as-pu-diag; make uninstall
	cd li-ps-conv; make uninstall
	cd li-ap-diag; make uninstall
	cd si-id-conv; make uninstall
	cd as-ap-machshift; make uninstall
	cd as-rf-diag; make uninstall

clean:
	cd as-ap-currinfo; make clean
	cd as-ap-opticscorr; make clean
	cd as-ap-posang; make clean
	cd as-ap-sofb; make clean
	cd as-ps; make clean
	cd as-ps-diag; make clean
	cd as-ti-control; make clean
	cd li-ap-energy; make clean
	cd si-ap-manaca; make clean
	cd as-pu-conv; make clean
	cd as-pu-diag; make clean
	cd li-ps-conv; make clean
	cd li-ap-diag; make clean
	cd si-id-conv; make clean
	cd as-ap-machshift; make clean
	cd as-rf-diag; make clean
>>>>>>> e163cf98
<|MERGE_RESOLUTION|>--- conflicted
+++ resolved
@@ -1,5 +1,6 @@
 develop-install:
 	cd as-ap-currinfo; make develop-install
+	cd as-ap-injctrl; make develop-install
 	cd as-ap-opticscorr; make develop-install
 	cd as-ap-posang; make develop-install
 	cd as-ap-sofb; make develop-install
@@ -16,28 +17,9 @@
 	cd as-ap-machshift; make develop-install
 	cd as-rf-diag; make develop-install
 
-<<<<<<< HEAD
-develop-scripts:
-	cd as-ap-currinfo; sudo make develop-scripts
-	cd as-ap-injctrl; sudo make develop-scripts
-	cd as-ap-opticscorr; sudo make develop-scripts
-	cd as-ap-posang; sudo make develop-scripts
-	cd as-ap-sofb; sudo make develop-scripts
-	cd as-ps; sudo make develop-scripts
-	cd as-ps-diag; sudo make develop-scripts
-	cd as-ti-control; sudo make develop-scripts
-	cd li-ap-energy; sudo make develop-scripts
-	cd si-ap-manaca; sudo make develop-scripts
-	cd as-pu-conv; sudo make develop-scripts
-	cd as-pu-diag; sudo make develop-scripts
-	cd li-ps-conv; sudo make develop-scripts
-	cd li-ap-diag; sudo make develop-scripts
-	cd si-id-conv; sudo make develop-scripts
-	cd as-ap-machshift; sudo make develop-scripts
-	cd as-rf-diag; sudo make develop-scripts
-=======
 develop-uninstall:
 	cd as-ap-currinfo; make develop-uninstall
+	cd as-ap-injctrl; make develop-uninstall
 	cd as-ap-opticscorr; make develop-uninstall
 	cd as-ap-posang; make develop-uninstall
 	cd as-ap-sofb; make develop-uninstall
@@ -53,10 +35,10 @@
 	cd si-id-conv; make develop-uninstall
 	cd as-ap-machshift; make develop-uninstall
 	cd as-rf-diag; make develop-uninstall
->>>>>>> e163cf98
 
 install:
 	cd as-ap-currinfo; make install
+	cd as-ap-injctrl; make install
 	cd as-ap-opticscorr; make install
 	cd as-ap-posang; make install
 	cd as-ap-sofb; make install
@@ -73,108 +55,9 @@
 	cd as-ap-machshift; make install
 	cd as-rf-diag; make install
 
-<<<<<<< HEAD
-uninstall: uninstall-scripts uninstall-services
-
-install-scripts:
-	cd as-ap-currinfo; sudo make install-scripts
-	cd as-ap-injctrl; sudo make install-scripts
-	cd as-ap-opticscorr; sudo make install-scripts
-	cd as-ap-posang; sudo make install-scripts
-	cd as-ap-sofb; sudo make install-scripts
-	cd as-ps; sudo make install-scripts
-	cd as-ps-diag; sudo make install-scripts
-	cd as-ti-control; sudo make install-scripts
-	cd li-ap-energy; sudo make install-scripts
-	cd si-ap-manaca; sudo make install-scripts
-	cd as-pu-conv; sudo make install-scripts
-	cd as-pu-diag; sudo make install-scripts
-	cd li-ps-conv; sudo make install-scripts
-	cd li-ap-diag; sudo make install-scripts
-	cd si-id-conv; sudo make install-scripts
-	cd as-ap-machshift; sudo make install-scripts
-	cd as-rf-diag; sudo make install-scripts
-
-uninstall-scripts:
-	cd as-ap-currinfo; sudo make uninstall-scripts
-	cd as-ap-injctrl; sudo make uninstall-scripts
-	cd as-ap-opticscorr; sudo make uninstall-scripts
-	cd as-ap-posang; sudo make uninstall-scripts
-	cd as-ap-sofb; sudo make uninstall-scripts
-	cd as-ps; sudo make uninstall-scripts
-	cd as-ps-diag; sudo make uninstall-scripts
-	cd as-ti-control; sudo make uninstall-scripts
-	cd li-ap-energy; sudo make uninstall-scripts
-	cd si-ap-manaca; sudo make uninstall-scripts
-	cd as-pu-conv; sudo make uninstall-scripts
-	cd as-pu-diag; sudo make uninstall-scripts
-	cd li-ps-conv; sudo make uninstall-scripts
-	cd li-ap-diag; sudo make uninstall-scripts
-	cd si-id-conv; sudo make uninstall-scripts
-	cd as-ap-machshift; sudo make uninstall-scripts
-	cd as-rf-diag; sudo make uninstall-scripts
-
-install-services:
-	cd as-ap-currinfo; sudo make install-services
-	cd as-ap-injctrl; sudo make install-services
-	cd as-ap-opticscorr; sudo make install-services
-	cd as-ap-posang; sudo make install-services
-	cd as-ap-sofb; sudo make install-services
-	cd as-ps; sudo make install-services
-	cd as-ps-diag; sudo make install-services
-	cd as-ti-control; sudo make install-services
-	cd li-ap-energy; sudo make install-services
-	cd si-ap-manaca; sudo make install-services
-	cd as-pu-conv; sudo make install-services
-	cd as-pu-diag; sudo make install-services
-	cd li-ps-conv; sudo make install-services
-	cd li-ap-diag; sudo make install-services
-	cd si-id-conv; sudo make install-services
-	cd as-ap-machshift; sudo make install-services
-	cd as-rf-diag; sudo make install-services
-	sudo systemctl daemon-reload
-
-uninstall-services:
-	cd as-ap-currinfo; sudo make uninstall-services
-	cd as-ap-injctrl; sudo make uninstall-services
-	cd as-ap-opticscorr; sudo make uninstall-services
-	cd as-ap-posang; sudo make uninstall-services
-	cd as-ap-sofb; sudo make uninstall-services
-	cd as-ps; sudo make uninstall-services
-	cd as-ps-diag; sudo make uninstall-services
-	cd as-ti-control; sudo make uninstall-services
-	cd li-ap-energy; sudo make uninstall-services
-	cd si-ap-manaca; sudo make uninstall-services
-	cd as-pu-conv; sudo make uninstall-services
-	cd as-pu-diag; sudo make uninstall-services
-	cd li-ps-conv; sudo make uninstall-services
-	cd li-ap-diag; sudo make uninstall-services
-	cd si-id-conv; sudo make uninstall-services
-	cd as-ap-machshift; sudo make uninstall-services
-	cd as-rf-diag; sudo make uninstall-services
-	sudo systemctl daemon-reload
-
-clean:
-	cd as-ap-currinfo; sudo make clean
-	cd as-ap-injctrl; sudo make clean
-	cd as-ap-opticscorr; sudo make clean
-	cd as-ap-posang; sudo make clean
-	cd as-ap-sofb; sudo make clean
-	cd as-ps; sudo make clean
-	cd as-ps-diag; sudo make clean
-	cd as-ti-control; sudo make clean
-	cd li-ap-energy; sudo make clean
-	cd si-ap-manaca; sudo make clean
-	cd as-pu-conv; sudo make clean
-	cd as-pu-diag; sudo make clean
-	cd li-ps-conv; sudo make clean
-	cd li-ap-diag; sudo make clean
-	cd si-id-conv; sudo make clean
-	cd as-ap-machshift; sudo make clean
-	cd as-rf-diag; sudo make clean
-=======
 uninstall:
 	cd as-ap-currinfo; make uninstall
+	cd as-ap-injctrl; make uninstall
 	cd as-ap-opticscorr; make uninstall
 	cd as-ap-posang; make uninstall
 	cd as-ap-sofb; make uninstall
@@ -193,6 +76,7 @@
 
 clean:
 	cd as-ap-currinfo; make clean
+	cd as-ap-injctrl; make clean
 	cd as-ap-opticscorr; make clean
 	cd as-ap-posang; make clean
 	cd as-ap-sofb; make clean
@@ -207,5 +91,4 @@
 	cd li-ap-diag; make clean
 	cd si-id-conv; make clean
 	cd as-ap-machshift; make clean
-	cd as-rf-diag; make clean
->>>>>>> e163cf98
+	cd as-rf-diag; make clean